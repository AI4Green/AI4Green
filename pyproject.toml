--- conflicted
+++ resolved
@@ -55,14 +55,11 @@
 odfpy =  "^1.4.1"
 qrcode = "^7.4.2"
 psmiles = {git = "https://github.com/Ramprasad-Group/psmiles.git"}
-<<<<<<< HEAD
+ipinfo = "^5.1.1"
 pyjwt = "^2.10.1"
 flask-jwt-extended = "^4.7.1"
 flask-oidc = "^2.3.1"
 oauth2client = "^4.1.3"
-=======
-ipinfo = "^5.1.1"
->>>>>>> 2af388bb
 
 [tool.poetry.group.test.dependencies]
 pytest = "^7.4.0"
