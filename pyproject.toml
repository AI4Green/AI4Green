[tool.poetry]
name = "ai4green"
version = "1.5.2"
description = "AI4Green is an Electronic Laboratory Notebook which combines data storage and sharing while promoting green and sustainable chemistry."
authors = ["ai4green", "<ai4green@nottingham.ac.uk>"]
license = "AGPL-3.0"
readme = "README.md"

[tool.poetry.dependencies]
python = ">=3.9,<3.11"
azure-core = "^1.29.3"
azure-identity = "^1.14.0"
azure-storage-blob = "==12.17.0"
beautifulsoup4 = "^4.12.2"
chemspipy = "^2.0.0"
click = "^8.1.7"
email-validator = "^2.0.0.post2"
flask = "^2.3.3"
flask-login = "^0.6.2"
flask-mail = "^0.9.1"
flask-marshmallow = "^0.15.0"
flask-migrate = "^4.0.4"
flask-sqlalchemy = "^3.0.5"
flask-wtf = "^1.1.1"
lxml = "^4.9.3"
marshmallow-sqlalchemy = "^0.29.0"
pandas = "^2.0.3"
plotly = "^5.16.1"
psycopg2-binary = "^2.9.7"
puremagic = "^1.15"
pyyaml = "^6.0.1"
python-dateutil = "^2.8.2"
python-dotenv = "^1.0.0"
python-magic = "^0.4.27"
pytz = "^2023.3"
rdkit = ">=2023.3.3,<2023.9.6"
requests = "^2.31.0"
wtforms = "^3.0.1"
toml = "^0.10.2"
scipy = "1.11.4"
bokeh = "==3.3.3"
matplotlib = "^3.8.2"
scikit-learn = "^1.3.2"
statsmodels = "^0.14.1"
werkzeug = "==2.3.7"
flask-api = "^3.1"
numpy = "^1.24.3"
dash = "^2.6.2"
dash-cytoscape = "^0.3.0"
dash-bootstrap-components = "^1.2.1"
dash-html-components = "^2.0.0"
dash-table = "^5.0.0"
dash-core-components = "^2.0.0"
<<<<<<< HEAD
qrcode = "^7.4.2"
=======
odfpy =  "^1.4.1"
>>>>>>> c28a5805

[tool.poetry.group.test.dependencies]
pytest = "^7.4.0"
pytest-cov = "^4.1.0"
selenium = "^4.11.2"
flask-testing = "^0.8.1"
coverage = "^7.3.0"
pytest-mock = "^3.12.0"


[tool.poetry.group.dev.dependencies]
pre-commit = "^3.3.3"
isort = "^5.12.0"
mypy = "^1.5.1"
flake8 = "^6.1.0"

[build-system]
requires = ["poetry-core"]
build-backend = "poetry.core.masonry.api"

[tool.pytest.ini_options]
minversion = "6.0"
addopts = "-ra -q"
testpaths = [
    "Webapp/tests",
]<|MERGE_RESOLUTION|>--- conflicted
+++ resolved
@@ -38,7 +38,7 @@
 wtforms = "^3.0.1"
 toml = "^0.10.2"
 scipy = "1.11.4"
-bokeh = "==3.3.3"
+bokeh = "^3.3.3"
 matplotlib = "^3.8.2"
 scikit-learn = "^1.3.2"
 statsmodels = "^0.14.1"
@@ -51,11 +51,7 @@
 dash-html-components = "^2.0.0"
 dash-table = "^5.0.0"
 dash-core-components = "^2.0.0"
-<<<<<<< HEAD
-qrcode = "^7.4.2"
-=======
 odfpy =  "^1.4.1"
->>>>>>> c28a5805
 
 [tool.poetry.group.test.dependencies]
 pytest = "^7.4.0"
