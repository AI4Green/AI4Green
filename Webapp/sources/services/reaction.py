from datetime import datetime, timedelta
from typing import Dict, List, Union

import pytz
from flask import json, request
from sources import models, services
from sources.auxiliary import abort_if_user_not_in_workbook
from sources.extensions import db
from sqlalchemy import func, update


def get_from_name_and_workbook_id(name: str, workbook_id: int) -> models.Reaction:
    """
    Retrieves a reaction based on its name and workbook ID.

    Args:
        name (str): The name of the reaction.
        workbook_id (int): The ID of the workbook to which the reaction belongs.

    Returns:
        models.Reaction: The reaction object matching the name and workbook ID.
    """
    return (
        db.session.query(models.Reaction)
        .filter(func.lower(models.Reaction.name) == name.lower())
        .join(models.WorkBook)
        .filter(models.WorkBook.id == workbook_id)
        .first()
    )


def get_current_from_request() -> models.Reaction:
    """
    Gets the current reaction for a request from the frontend. Either using request.form or request.json
    Returns:
        The reaction which matches the details of the request
    """
    if request.form:
        reaction = get_current_from_request_form()
    elif request.json:
        reaction = get_current_from_request_json()
    return reaction


def get_current_from_request_form() -> models.Reaction:
    """
    Gets the current reaction using the request.form variable
    Returns:
        Reaction that corresponds to data in request.form
    """
    reaction_id = str(request.form["reactionID"])
    workgroup_name = str(request.form["workgroup"])
    workbook_name = str(request.form["workbook"])
    workbook = services.workbook.get_workbook_from_group_book_name_combination(
        workgroup_name, workbook_name
    )
    abort_if_user_not_in_workbook(workgroup_name, workbook_name, workbook)
    return (
        db.session.query(models.Reaction)
        .filter(models.Reaction.reaction_id == reaction_id)
        .join(models.WorkBook)
        .filter(models.WorkBook.id == workbook.id)
        .join(models.WorkGroup)
        .filter(models.WorkGroup.name == workgroup_name)
        .first()
    )


def get_current_from_request_json() -> models.Reaction:
    """
    Gets the current reaction using request.json
    Returns:
        Reaction that corresponds to data in request.json
    """
    reaction_id = str(request.json["reactionID"])
    workgroup_name = str(request.json["workgroup"])
    workbook_name = str(request.json["workbook"])
    workbook = services.workbook.get_workbook_from_group_book_name_combination(
        workgroup_name, workbook_name
    )
    abort_if_user_not_in_workbook(workgroup_name, workbook_name, workbook)
    return (
        db.session.query(models.Reaction)
        .filter(models.Reaction.reaction_id == reaction_id)
        .join(models.WorkBook)
        .filter(models.WorkBook.id == workbook.id)
        .join(models.WorkGroup)
        .filter(models.WorkGroup.name == workgroup_name)
        .first()
    )


def get_current_from_request_args() -> models.Reaction:
    """
    Gets the current reaction using the request.args variable
    Returns:
        Reaction that corresponds to data in request.args
    """
    reaction_id = str(request.args.get("reactionID"))
    workgroup_name = str(request.args.get("workgroup"))
    workbook_name = str(request.args.get("workbook"))
    workbook = services.workbook.get_workbook_from_group_book_name_combination(
        workgroup_name, workbook_name
    )
    abort_if_user_not_in_workbook(workgroup_name, workbook_name, workbook)
    return (
        db.session.query(models.Reaction)
        .filter(models.Reaction.reaction_id == reaction_id)
        .join(models.WorkBook)
        .filter(models.WorkBook.id == workbook.id)
        .join(models.WorkGroup)
        .filter(models.WorkGroup.name == workgroup_name)
        .first()
    )


def list_recent() -> List[models.Reaction]:
    """
    Gets a list of reactions created in the past 28 days. For the admin_dashboard

    Returns:
         List of all reactions from past 28 days
    """
    cut_off_date = datetime.now(pytz.timezone("Europe/London")).replace(
        tzinfo=None
    ) - timedelta(days=28)
    return (
        (
            db.session.query(models.Reaction).filter(
                models.Reaction.time_of_creation > cut_off_date
            )
        )
        .order_by(models.Reaction.time_of_creation.desc())
        .all()
    )


def count() -> int:
    """
    Gets the number of reactions in the database

    Returns:
        The number of reactions in the database
    """
    return db.session.query(models.Reaction).count()


def get_from_reaction_id_and_workbook_id(
    reaction_id: str, workbook_id: int
) -> models.Reaction:
    """
    Gets the reaction from the reaction_id and workbook id

    Args:
        reaction_id - in format WB1-001
        workbook - The workbook the reaction belongs to

    Returns:
        models.Reaction: The reaction object matching the reaction ID and workbook ID.
    """
    return (
        db.session.query(models.Reaction)
        .filter(models.Reaction.reaction_id == reaction_id)
        .join(models.WorkBook)
        .filter(models.WorkBook.id == workbook_id)
        .first()
    )


def list_active_in_workbook(
    workbook: str, workgroup: str, sort_crit: str = "AZ"
) -> List[models.Reaction]:
    """
    Gets the active reactions for a workbook. Active means the reaction has not been deleted/archived.

    Args:
        workbook (str): The name of the workbook.
        workgroup (str): The name of the workgroup.
        sort_crit (str, optional): The sorting criteria for the reaction list.
            Defaults to 'AZ' for alphabetical sorting.

    Returns:
        List[models.Reaction]: A list of active reactions in the specified workbook and workgroup,
        sorted based on the specified criteria ('AZ' for alphabetical, 'time' for time of creation).
    """

    query = (
        db.session.query(models.Reaction)
        .filter(models.Reaction.status == "active")
        .join(models.WorkBook)
        .filter(models.WorkBook.name == workbook)
        .join(models.WorkGroup)
        .filter(models.WorkGroup.name == workgroup)
    )
    if sort_crit == "time":
        reaction_list = query.order_by(models.Reaction.time_of_creation.desc()).all()
    elif sort_crit == "AZ":
        reaction_list = query.order_by(models.Reaction.name.asc()).all()
    return reaction_list


def make_reaction_image_list(reaction_list: List[models.Reaction]) -> List[str]:
    """
    gets a list of reaction images from db
    Args:
        reaction_list: list of Reactions objects that we are making scheme images for

    Returns:
        A list of reaction images as strings
    """
    reaction_image_list = []
    # get images from db
    for reaction in reaction_list:
        reaction_image = reaction.reaction_image
        # if there is no image use a blank string to maintain correct list length
        if reaction_image:
            reaction_image_list.append(reaction_image)
        else:
            reaction_image_list.append("")
    return reaction_image_list


def to_dict(reaction_list: List[models.Reaction]) -> List[Dict]:
    """
    Converts a reaction list to a dictionary used to render template: '_saved_reactions.html'

    Args:
        reaction_list - list of reactions as objects
        sort_crit - criteria to sort reactions.

    Returns:
        A List of dictionaries with the reaction data required to render the _saved_reactions.html template

    """

    reactions = []
    for idx, reaction in enumerate(reaction_list):
        # for each reaction get the relevant info and shorten description if it's long
        description = reaction.description
        if reaction.creator_person.user:
            creator_email = reaction.creator_person.user.email
            creator_username = reaction.creator_person.user.username
        else:
            creator_email = "unknown"
            creator_username = "a deleted profile"
        if len(description) > 250:
            description = description[0:249] + "..."
        reaction_details = {
            "html_id": idx + 1,
            "name": reaction.name,
            "description": description,
            "time_of_creation": str(reaction.time_of_creation),
            "time_of_update": str(reaction.time_of_update),
            "reaction_smiles": reaction.reaction_smiles,
            "reaction_table_data": reaction.reaction_table_data,
            "summary_table_data": reaction.summary_table_data,
            "workgroup": reaction.WorkBook.WorkGroup.name,
            "workbook": reaction.WorkBook.name,
            "completion_status": reaction.complete,
            "reaction_id": reaction.reaction_id,
            "creator_email": creator_email,
            "creator_username": creator_username,
            "addenda": reaction.addenda,
        }
        reactions.append(reaction_details)
    return reactions


def add_addendum(
    reaction: models.Reaction, reaction_note_text: str, author: models.Person
) -> models.ReactionNote:
    """
    Add a new addendum to a reaction.

    Args:
        reaction - The reaction object to which the addendum is added.
        reaction_note_text - The text content of the addendum.
        author - The Person object for the author of the addendum

    Returns:
        The newly created reactionNote

    """
    new_addendum = models.ReactionNote(
        text=reaction_note_text,
        time_of_creation=datetime.now(),
        author=author.id,
        reaction=reaction.id,
    )
    db.session.add(new_addendum)
    db.session.commit()
    return new_addendum


def get_addenda(reaction: models.Reaction) -> List[models.ReactionNote]:
    """
    Get all addenda for a reaction
    Args:
        reaction: The reaction object for which addenda are retrieved

    Returns:
        List of ReactionNote (addenda) objects

    """
    return (
        db.session.query(models.ReactionNote)
        .join(models.Reaction)
        .filter(models.Reaction.id == reaction.id)
        .all()
    )


def most_recent_in_workbook(workbook_id: int) -> models.Reaction:
    """
    Retrieves the most recent reaction in a given workbook.

    Args:
        workbook_id (int): The ID of the workbook.

    Returns:
        models.Reaction: The most recent reaction object in the workbook.
    """
    return (
        db.session.query(models.Reaction)
        .join(models.WorkBook)
        .filter(models.WorkBook.id == workbook_id)
        .order_by(models.Reaction.reaction_id.desc())
        .first()
    )


def get_next_reaction_id_for_workbook(workbook_id: int) -> str:
    """
    Generates the next reaction ID for a given workbook in format WB1-001

    Args:
        workbook_id (int): The ID of the workbook.

    Returns:
        str: The next reaction ID for the workbook.
    """
    workbook_obj = services.workbook.get(workbook_id)
    workbook_abbreviation = workbook_obj.abbreviation
    # find the newest reaction and then +1 to the id and return
    newest_reaction = most_recent_in_workbook(workbook_id)
    if not newest_reaction:
        # if no reactions in workbook yet, then start with 001
        return workbook_abbreviation + "-001"
    most_recent_reaction_id = newest_reaction.reaction_id
    # take the number on the rhs of the reaction id, remove the 0s, convert to int, add 1, convert to str, add 0s
    new_reaction_id_number = str(
        int(most_recent_reaction_id.split("-")[-1].lstrip("0")) + 1
    ).zfill(3)
    new_reaction_id = workbook_abbreviation + "-" + new_reaction_id_number
    return new_reaction_id


def add(
    name: str,
    reaction_id: str,
    creator: models.Person,
    workbook_id: int,
    reaction_table: Dict[str, any],
    summary_table: Dict[str, any],
    reaction_smiles: str = "",
) -> models.Reaction:
    """
    Adds a reaction to the database.

    Args:
        name (str): The name of the reaction.
        reaction_id (str): The generated id for the reaction in format WB1-001
        creator (models.Person): The creator of the reaction.
        workbook_id (int): The ID of the workbook to which the reaction belongs.
        reaction_table (Dict[str, any]): Data for the reaction table.
        summary_table (Dict[str, any]): Data for the summary table.
        reaction_smiles Optional(str): The SMILES representation of the reaction.

    Returns:
        models.Reaction: The newly added reaction object.
    """
    reaction = models.Reaction(
        name=name,
        reaction_id=reaction_id,
        creator=creator.id,
        workbooks=workbook_id,
        status="active",
        complete="not complete",
        reaction_smiles=reaction_smiles,
        reaction_table_data=reaction_table,
        summary_table_data=summary_table,
    )
    db.session.add(reaction)
<<<<<<< HEAD
    # db.session.commit()
    return reaction


def empty_reaction_table():
    return json.dumps(
        {
            "amount_units": "mmol",
            "mass_units": "mg",
            "volume_units": "mL",
            "solvent_volume_units": "mL",
            "product_amount_units": "mmol",
            "product_mass_units": "mg",
            "reactant_masses": [],
            "reactant_masses_raw": [],
            "reactant_amounts": [],
            "reactant_amounts_raw": [],
            "reactant_volumes": [],
            "reactant_volumes_raw": [],
            "reactant_equivalents": [],
            "reactant_physical_forms": [],
            "reactant_densities": [],
            "reactant_concentrations": [],
            "reactant_mns": [],
            "reagent_names": [],
            "reagent_molecular_weights": [],
            "reagent_densities": [],
            "reagent_concentrations": [],
            "reagent_amounts": [],
            "reagent_amounts_raw": [],
            "reagent_equivalents": [],
            "reagent_physical_forms": [],
            "reagent_hazards": [],
            "reagent_masses": [],
            "reagent_masses_raw": [],
            "reagent_volumes": [],
            "reagent_volumes_raw": [],
            "solvent_volumes": [],
            "solvent_names": [],
            "solvent_concentrations": [],
            "solvent_hazards": [],
            "solvent_physical_forms": [],
            "product_mns": [],
            "product_amounts": [],
            "product_amounts_raw": [],
            "product_equivalents": [],
            "product_masses": [],
            "product_masses_raw": [],
            "product_physical_forms": [],
        }
    )
=======
    db.session.commit()
    return reaction


class ReactionApprovalRequestSubmission:
    """
    Class to handle creation of new reaction approval requests
    """

    def __init__(self):
        """
        Creates an instance of NewReactionApprovalRequest from request.json

        Attributes:
            requestor (models.Person): The user initiating the approval request.
            workgroup (models.WorkGroup): The workgroup specified in the request JSON.
            workbook (models.WorkBook): The workbook associated with the workgroup.
            reaction (models.Reaction): The reaction to be reviewed, extracted from the request.
            reaction_approval_request (models.ReactionApprovalRequest | None): Initialized as None, to be set later.
        """
        self.requestor = services.user.person_from_current_user()
        self.workgroup = services.workgroup.from_name(request.json.get("workgroup"))
        self.workbook = services.workbook.get_workbook_from_group_book_name_combination(
            self.workgroup.name, request.json.get("workbook")
        )
        self.reaction = get_current_from_request_json()
        self.reaction_approval_request = None

    def submit_request(self) -> None:
        """
        Save request to database and notify and email approvers.

        Returns:
            None
        """
        self._save_to_database()
        self._notify_approvers()

    def resubmit_request(self, current_request) -> None:
        """
        Resubmit request after suggested changes. Changes request status back to PENDING from CHANGES_REQUESTED

        Args:
            current_request (models.ReactionApprovalRequest): The current request to update

        Returns:
            None
        """
        self.reaction_approval_request = current_request
        current_request.status = "PENDING"
        db.session.commit()
        self._notify_approvers()

    def _save_to_database(self) -> None:
        """
        Save the data export request to the database

        Returns:
            None
        """
        institution = services.workgroup.get_institution()

        self.reaction_approval_request = models.ReactionApprovalRequest.create(
            requestor=self.requestor.id,
            required_approvers=self.workgroup.principal_investigator,
            status="PENDING",
            reaction=self.reaction.id,
            workgroup=self.workgroup.id,
            workbook=self.workbook.id,
            institution=institution.id,
        )

    def _notify_approvers(self) -> None:
        """
        Send a notification and an email to each principal investigator of the reaction workgroup

        Returns:
            None
        """
        for principal_investigator in self.workgroup.principal_investigator:
            models.Notification.create(
                person=principal_investigator.id,
                type="Reaction Approval Request",
                info=self._message_content(),
                time=datetime.now(pytz.timezone("Europe/London")).replace(tzinfo=None),
                status="active",
            )
            services.email.send_reaction_approval_request(
                principal_investigator.user,
                self.reaction_approval_request,
                self.workgroup,
                self.workbook,
                self.reaction,
            )

    def _message_content(self) -> str:
        """
        Message content used for emailing approvers.

        returns:
            message_content (str): The message content.
        """
        return f"""
                <p>A user has requested your review for their reaction!</p>
                <br>
                <p>Please follow the link sent to your email to submit your review.</p>
                <table style='border-collapse: collapse; width: 100%; max-width: 600px; font-family: Arial, sans-serif;'>
                  <tr style='background-color: #f2f2f2;'>
                    <th style='text-align: center; padding: 8px; border: 1px solid #ddd;'>User</th>
                    <th style='text-align: center; padding: 8px; border: 1px solid #ddd;'>Workgroup</th>
                    <th style='text-align: center; padding: 8px; border: 1px solid #ddd;'>Workbook</th>
                    <th style='text-align: center; padding: 8px; border: 1px solid #ddd;'>Reaction Title</th>
                    <th style='text-align: center; padding: 8px; border: 1px solid #ddd;'>Reaction ID</th>
                  </tr>
                  <tr>
                    <td style='padding: 8px; border: 1px solid #ddd;'>{self.requestor.user.email}</td>
                    <td style='padding: 8px; border: 1px solid #ddd;'>{self.workgroup.name}</td>
                    <td style='padding: 8px; border: 1px solid #ddd;'>{self.workbook.name}</td>
                    <td style='padding: 8px; border: 1px solid #ddd;'>{self.reaction.name}</td>
                    <td style='padding: 8px; border: 1px solid #ddd;'>{self.reaction.reaction_id}</td>
                  </tr>
                </table>
                """


class ReactionApprovalRequestResponse:
    """
    Class to update the request status when an approver approves or rejects a reaction
    """

    def __init__(self, reaction_approval_request: models.ReactionApprovalRequest):
        """
        Creates an instance of the RequestStatus class.

        Attributes:
            reaction_approval_request (models.ReactionApprovalRequest): The reaction approval request to update
            approver (models.User): the current user who will respond to the request
        """
        self.reaction_approval_request = reaction_approval_request
        self.approver = services.person.from_current_user_email()

    def _update_query(self, approved: bool) -> None:
        """
        Update the approval status in the required approvers association table

        Args:
            approved (bool): set to True if reaction_approval_request.status.value set to APPROVED else False

        Returns:
            None
        """
        # use update query because it is an association table. Normal query returns immutable Row.
        update_query = (
            update(models.reaction_approval_request_approvers)
            .where(
                models.reaction_approval_request_approvers.c.reaction_approval_request_id
                == self.reaction_approval_request.id
            )
            .where(
                models.reaction_approval_request_approvers.c.person_id
                == self.approver.id
            )
            .values(approved=approved, responded=True)
        )
        db.session.execute(update_query)

    def _update_request_status(
        self,
        status: str,
        comments: Union[str, None] = None,
    ):
        """
        Update the status of the reaction approval request and save to database

        Args:
            status (str): the status of the reaction to update in the db. See ENUM in models.ReactionApprovalRequest.ReactionApprovalStatus for accepted values
            comments (str | None): comments provided by reviewer to save in db, defaults to None
        """

        self.reaction_approval_request.status = status
        self.reaction_approval_request.reviewed_by = self.approver.id
        self.reaction_approval_request.time_of_review = datetime.now()
        if comments is not None:
            self.reaction_approval_request.comments = comments

        db.session.commit()

    def approve(self) -> None:
        """
        Approves a reaction approval request

        Returns:
            None
        """
        self._update_query(True)
        self._update_request_status("APPROVED")
        self._notify_requestor()

    def reject(self, comments: str) -> None:
        """
        Rejects a reaction approval request

        Args:
            comments (str): comments provided by reviewer to save in db, defaults to None

        Returns:
            None
        """
        self._update_query(False)
        self._update_request_status("REJECTED", comments)
        self._notify_requestor()

    def suggest_changes(self, comments: str) -> None:
        """
        Suggests changes for a reaction approval request

        Args:
            comments (str): comments provided by reviewer to save in db, defaults to None

        Returns:
            None
        """
        self._update_query(False)
        self._update_request_status("CHANGES_REQUESTED", comments=comments)
        self._notify_requestor()

    def _notify_requestor(self) -> None:
        """
        Creates notification and sends email after reaction approval response submitted

        Returns:
            None
        """
        # notify requestor of response
        models.Notification.create(
            person=self.reaction_approval_request.requestor,
            type="Your Reaction Approval Request",
            info=self._requestor_response(),
            time=datetime.now(pytz.timezone("Europe/London")).replace(tzinfo=None),
            status="active",
        )
        services.email.send_reaction_approval_response(
            user=self.reaction_approval_request.requestor_person.user,
            reaction_approval_request=self.reaction_approval_request,
        )

    def _requestor_response(self):
        """
        Message used in email for mailing reaction creators

        Returns:
            requestor_response (str): Message for email content
        """
        return f"""
                Your reaction {self.reaction_approval_request.Reaction.reaction_id} in workbook
                {self.reaction_approval_request.WorkBook.name} has been reviewed.
                <br><br>

                <div style="text-align: center;">
                    <table style="margin: 0 auto; border-collapse: collapse;">
                        <tr style="background-color: #f2f2f2;">
                            <th style="text-align: center; padding: 8px; border: 1px solid #ddd;">Reviewer</th>
                            <th style="text-align: center; padding: 8px; border: 1px solid #ddd;">Decision</th>
                            <th style="text-align: center; padding: 8px; border: 1px solid #ddd;">Comments</th>
                        </tr>
                        <tr>
                            <td style="padding: 8px; border: 1px solid #ddd;">{self.reaction_approval_request.reviewed_by_person.user.fullname}</td>
                            <td style="padding: 8px; border: 1px solid #ddd;">{self.reaction_approval_request.status.value.capitalize()}</td>
                            <td style="padding: 8px; border: 1px solid #ddd;">{self.reaction_approval_request.comments}</td>
                        </tr>
                    </table>
                </div>
                """
>>>>>>> 43c36034
<|MERGE_RESOLUTION|>--- conflicted
+++ resolved
@@ -391,7 +391,6 @@
         summary_table_data=summary_table,
     )
     db.session.add(reaction)
-<<<<<<< HEAD
     # db.session.commit()
     return reaction
 
@@ -443,9 +442,6 @@
             "product_physical_forms": [],
         }
     )
-=======
-    db.session.commit()
-    return reaction
 
 
 class ReactionApprovalRequestSubmission:
@@ -716,5 +712,4 @@
                         </tr>
                     </table>
                 </div>
-                """
->>>>>>> 43c36034
+                """