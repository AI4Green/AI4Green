--- conflicted
+++ resolved
@@ -395,7 +395,6 @@
     return reaction
 
 
-<<<<<<< HEAD
 class ReactionApprovalRequestSubmission:
     """
     Class to handle creation of new reaction approval requests
@@ -665,7 +664,8 @@
                     </table>
                 </div>
                 """
-=======
+
+
 def get_reaction_details(reaction):
     """Gets reaction details from its db object - used for logging editing history"""
     reaction_details = {
@@ -681,5 +681,4 @@
         "polymerisation_type": reaction.polymerisation_type,
     }
 
-    return reaction_details
->>>>>>> f1f78176
+    return reaction_details