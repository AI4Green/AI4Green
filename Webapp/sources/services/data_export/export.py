import hashlib
import io
import zipfile
from datetime import datetime, timedelta
from typing import Callable

import pandas as pd
import pytz
from azure.storage.blob import (
    BlobClient,
    BlobSasPermissions,
    BlobServiceClient,
    generate_blob_sas,
)
from flask import abort, current_app
from flask.ctx import AppContext
from sources import models, services
from sources.extensions import db


def make_sas_link(data_export_request: models.DataExportRequest) -> str:
    """
    Generates a Shared Access Signature (SAS) token for accessing a blob in an Azure Blob Storage container,
    and constructs the SAS URL for accessing the blob with the given permissions and validity period.

    Args:
        data_export_request (models.DataExportRequest): An instance of DataExportRequest model relating to the
        data export blob

    Returns:
        str: The SAS URL for accessing the blob with the generated SAS token appended as query parameters.
    """
    blob_service_client = services.file_attachments.connect_to_azure_blob_service()
    blob_client = blob_service_client.get_blob_client(
        container="export-outputs",
        blob=data_export_request.uuid
        + get_export_file_extension(data_export_request.data_format.value),
    )
    # Set the start time and expiry time for the SAS token
    start_time = datetime.utcnow()
    expiry_time = datetime.utcnow() + timedelta(minutes=2)

    # Define permissions for the SAS token
    permissions = BlobSasPermissions(read=True)
    filename = services.data_export.eln_file.get_root_name(data_export_request) + ".eln"

    # Generate the SAS token
    sas_token = generate_blob_sas(
        blob_client.account_name,
        blob_client.container_name,
        blob_client.blob_name,
        account_key=blob_service_client.credential.account_key,
        permission=permissions,
        expiry=expiry_time,
        start=start_time,
        content_disposition=f'attachment; filename="{filename}"',
    )

    # Construct the SAS URL
    return f"{blob_client.url}?{sas_token}"


def get_export_file_extension(
    export_format: models.data_export_request.ExportFormat,
) -> str:
    """
    Uses the dictionary to return the file extension which matches the export format, including .zip.

    Args:
        export_format: String enum value from an entry in data_export_request Table

    Returns:
        file extension as a string e.g., .csv
    """

    return {
        "ELN": ".eln",
        "RDF": ".zip",
        "JSON": ".zip",
        "CSV": ".csv",
        "SURF": ".txt",
        "PDF": ".zip",
    }[export_format]


def initiate(current_app_context: AppContext, data_export_request_id: int):
    """
    Starts the process of creating the data export once it has been approved.
    This is called from here to enable working within a threaded process.

    Args:
        current_app_context - the app context required to access the database within a threaded process
        data_export_request_id - the primary key id of the data export request we are making the export file for
    """
    with current_app_context:
        export = DataExport(data_export_request_id)
        export.create()


class DataExport:
    """
    Class to control the creation the data export, once approved.
    If we make a zip file, the intermediate container where we save the files used to make the zip is deleted after use.
    Files in the export-container will be deleted after 7 days. Controlled by Azure Blob Storage Lifecycle policies.
    """

    def __init__(self, data_export_request_id: int):
        """
        Create an instance of the DataExport class and setup class variables.

        Args:
            data_export_request_id - the primary key id of the data export request being exported.
        """
        self.data_export_request = models.DataExportRequest.query.get(
            data_export_request_id
        )
        self.container_name = self.data_export_request.uuid
        self.blob_service_client = (
            services.file_attachments.connect_to_azure_blob_service()
        )

    def create(self):
        """
        Main function called for the class where the appropriate export function is identified and called.
        Once the data export has been made, the requestor is notified.
        """
        export_function = self._get_export_function()
        export_function()
        self._update_requestor()

    def _make_zip(self):
        """Make the zip file and generate an md5 checksum to check file integrity"""
        zip_stream = self._make_zip_file()
        checksum = hashlib.md5(zip_stream.getvalue()).hexdigest()
        # upload file and confirm the upload was successful
        blob_client = self._upload_zip(zip_stream)
        self._confirm_upload(blob_client, checksum)
        # update database entry with hash
        self._update_db_with_hash(checksum)
        # delete container
        self.blob_service_client.delete_container(self.container_name)

    def _get_export_function(self) -> Callable:
        """Returns the function which matches the requested data export format"""
        export_function_dict = {
            "RDF": self._make_rdf_export,
            "CSV": self._make_csv_export,
            "JSON": self._make_json_export,
            "SURF": self._make_surf_export,
            "PDF": self._make_pdf_export,
            "ELN": self._make_eln_export,
        }
        return export_function_dict[self.data_export_request.data_format.value]

    def _make_zip_file(self) -> io.BytesIO:
        """
        Creates a zip file containing all blobs stored in the specified container in Azure Blob Storage.

        Returns:
            io.BytesIO: A byte stream representing the created zip file.
        """
        # Get the container with all the export files
        container_client = (
            services.file_attachments.create_or_get_existing_container_client(
                self.blob_service_client, self.container_name
            )
        )
        blob_list = container_client.list_blobs()
        # now we need to make a zip file from these files
        zip_stream = io.BytesIO()
        with zipfile.ZipFile(zip_stream, "w", zipfile.ZIP_DEFLATED) as zip_object:
            for blob in blob_list:
                # Adding files that need to be zipped
                fileblob = container_client.download_blob(blob.name)
                data = fileblob.readall()
                # Adding the data to the zip file
                zip_object.writestr(blob.name, data)
        return zip_stream

    def _update_requestor(self):
        """Sends a notification and an email to the requestor telling them their export is ready."""
        models.Notification.create(
            person=self.data_export_request.requestor_person.id,
            type="Data Export Ready",
            info="Your data export is ready.<br>"
            "To respond please follow the link sent to your email account. This request will expire after 7 days.",
            time=datetime.now(pytz.timezone("Europe/London")).replace(tzinfo=None),
            status="active",
        )
        services.email.send_data_export_ready_message(
            self.data_export_request.requestor_person.user, self.data_export_request
        )

    def _update_db_with_hash(self, checksum: str):
        """
        Adds the checksum for an export file to the database
        Args:
            checksum - the md5 checksum for an exported file.
        """
        self.data_export_request.hash = checksum
        db.session.commit()

    def _upload_zip(self, zip_stream: io.BytesIO) -> BlobClient:
        """
        Uploads a zip file stream to Azure Blob Storage and returns the BlobClient for the uploaded blob.
        Blobs in this container should have a time-based deletion rule applied to them through the Azure storage account

        Args:
            zip_stream (io.BytesIO): The byte stream of the zip file to be uploaded.

        Returns:
            BlobClient: A BlobClient instance representing the uploaded blob.
        """
        # we name the zip file with the uuid, to ensure it has a unique name within the export container.
        file_ext = get_export_file_extension(self.data_export_request.data_format.value)
        zip_blob_name = self.data_export_request.uuid + file_ext
        blob_client = services.file_attachments.get_blob_client(
            "export-outputs", zip_blob_name
        )
        upload_blob = io.BytesIO(zip_stream.getvalue())
        blob_client.upload_blob(upload_blob, overwrite=True)
        return blob_client

    @staticmethod
    def _confirm_upload(blob_client: BlobClient, original_hash: str):
        """
        Confirms the blob 1) exists. 2) the checksums match when downloaded

        Args:
            blob_client - the client for the zip blob we are testing has uploaded correctly
            original_hash - the hash generated when we made the zip file

        """
        # confirm upload exists
        if not blob_client.exists():
            return False
        # confirm checksum
        download_stream = blob_client.download_blob()
        checksum = hashlib.md5(download_stream.readall()).hexdigest()
        if not checksum == original_hash:
            return False
        return True

    def _make_eln_export(self):
        eln_export = services.data_export.eln_file.ELNFileExport(
            self.data_export_request,
        )
        eln_export.make_eln_file()
        print(eln_export)
        self._make_zip()

    def _make_rdf_export(self):
        """Creates a zip file of reactions saved as RDFs or JSONs if no SMILES are present"""
        # iterate through the reactions and save each as an azure blob
        for reaction in self.data_export_request.reactions:
            # save all files to the container
            rdf = services.data_export.serialisation.ReactionDataFileExport(
                reaction, reaction.reaction_id, self.data_export_request.uuid
            )
            rdf.save()
        self._make_zip()

    def _make_json_export(self):
        """Creates a zip file of reactions saved as JSONs"""
        # iterate through the reactions and save each as an azure blob
        for reaction in self.data_export_request.reactions:
            # save all files to the container
            json_file = services.data_export.serialisation.JsonExport(
                reaction, reaction.reaction_id, self.data_export_request.uuid
            )
            json_file.save()
        self._make_zip()

    def _make_csv_export(self):
        """Create a single CSV to describe all reactions in export"""
        df_rows = []
        csv_export = services.data_export.tabular.CsvExport(self.data_export_request)
        for reaction in self.data_export_request.reactions:
            df_rows.append(csv_export.make_row(reaction))
        # save export df as blob as .surf
        df = pd.concat(df_rows, ignore_index=True)
        csv_contents = services.data_export.tabular.make_csv(df)
        # save the csv file with all the export reactions to Azure.
        file_ext = get_export_file_extension(self.data_export_request.data_format.value)
        save_blob(
            "export-outputs", self.data_export_request.uuid + file_ext, csv_contents
        )

    def _make_surf_export(self):
        """
        Create a single csv to describe all reactions in export with standardised headings
        """
        df_rows = []
        surf_export = services.data_export.tabular.SurfExport(self.data_export_request)
        for reaction in self.data_export_request.reactions:
            df_rows.append(surf_export.make_row(reaction))
        df = pd.concat(df_rows, ignore_index=True)
        csv_contents = services.data_export.tabular.make_csv(df)
        # save the surf file with all the export reactions to Azure.
        file_ext = get_export_file_extension(self.data_export_request.data_format.value)
        save_blob(
            "export-outputs", self.data_export_request.uuid + file_ext, csv_contents
        )

    def _make_pdf_export(self):
        """
        Creates a zip file of reactions saved as PDFs
        """
        # the PDFs are autogenerated when making a reaction summary.
        # we need to iterate through and copy each blob to the export container
        blob_service_client = services.file_attachments.connect_to_azure_blob_service()
        services.file_attachments.create_or_get_existing_container_client(
            blob_service_client, self.data_export_request.uuid
        )
        for reaction in self.data_export_request.reactions:
            self._copy_autogenerated_pdf(reaction, blob_service_client)
        self._make_zip()

    def _copy_autogenerated_pdf(
        self, reaction: models.Reaction, blob_service_client: BlobServiceClient
    ):
        """
        Copies the autogenerated pdf of a reaction, if it exists, to the export container
        Args:
            reaction - the reaction we are trying to copy the autogenerated PDF of
            blob_service_client - the blob service client which is connected to Azure, for all containers.

        """
        # get the blob
        autogenerated_pdf_blob_name = (
            services.file_attachments.get_autogenerated_blob_uuid(reaction.id)
        )
        if autogenerated_pdf_blob_name:
            source_blob_client = blob_service_client.get_blob_client(
                container=current_app.config["STORAGE_CONTAINER"],
                blob=autogenerated_pdf_blob_name,
            )
            # Get a BlobClient for the destination blob
            new_blob = blob_service_client.get_blob_client(
                self.data_export_request.uuid, reaction.reaction_id + ".pdf"
            )
            # Copy the blob from source to destination
            new_blob.start_copy_from_url(source_blob_client.url)


def save_blob(container_name: str, filename: str, file_contents: bytearray):
    """
    Saves the blob to Azure blob service
    Args:
        container_name - the container the blob is being saved in
        filename - the name of the blobfile
        file_contents - the file data

    """
    blob_client = services.file_attachments.get_blob_client(container_name, filename)
    # Upload the blob data
    upload = io.BytesIO(file_contents)
    blob_client.upload_blob(
<<<<<<< HEAD
        upload, blob_type="BlockBlob", overwrite=True
    )  # todo overwrite=True is debugging dev code

=======
        upload, blob_type="BlockBlob")
>>>>>>> 24a11b68
    # confirm upload
    if not blob_client.exists():
        print(f"blob {filename} upload failed")
        abort(401)<|MERGE_RESOLUTION|>--- conflicted
+++ resolved
@@ -31,10 +31,12 @@
         str: The SAS URL for accessing the blob with the generated SAS token appended as query parameters.
     """
     blob_service_client = services.file_attachments.connect_to_azure_blob_service()
+    blob_name = data_export_request.uuid + get_export_file_extension(
+        data_export_request.data_format.value
+    )
     blob_client = blob_service_client.get_blob_client(
         container="export-outputs",
-        blob=data_export_request.uuid
-        + get_export_file_extension(data_export_request.data_format.value),
+        blob=blob_name,
     )
     # Set the start time and expiry time for the SAS token
     start_time = datetime.utcnow()
@@ -42,7 +44,13 @@
 
     # Define permissions for the SAS token
     permissions = BlobSasPermissions(read=True)
-    filename = services.data_export.eln_file.get_root_name(data_export_request) + ".eln"
+    # ELN file name should match the root folder name not the export uuid
+    if data_export_request.data_format.value == "ELN":
+        filename = (
+            services.data_export.eln_file.get_root_name(data_export_request) + ".eln"
+        )
+    else:
+        filename = blob_name
 
     # Generate the SAS token
     sas_token = generate_blob_sas(
@@ -355,14 +363,7 @@
     blob_client = services.file_attachments.get_blob_client(container_name, filename)
     # Upload the blob data
     upload = io.BytesIO(file_contents)
-    blob_client.upload_blob(
-<<<<<<< HEAD
-        upload, blob_type="BlockBlob", overwrite=True
-    )  # todo overwrite=True is debugging dev code
-
-=======
-        upload, blob_type="BlockBlob")
->>>>>>> 24a11b68
+    blob_client.upload_blob(upload, blob_type="BlockBlob")
     # confirm upload
     if not blob_client.exists():
         print(f"blob {filename} upload failed")
