import contextlib
from typing import Tuple, Dict

import toml
from flask import current_app, request
import ipinfo


def camelCase_to_snake_case(string: str) -> str:
    """
    Converts a string from camelCase which is often used in JavaScript to the preferred snake_case.
    """
    return "".join(["_" + c.lower() if c.isupper() else c for c in string]).lstrip("_")


def get_app_version() -> Tuple[str, str]:
    """
    Returns the current version of the application, with its git commit hash.

    We use the relative path to the root from this file, as there are multiple entrypoints to run the application.

    Returns:
        app_version - the current version of the app as specified in the pyproject.toml
        git_hash - the git commit hash saved in hash.txt
    """
    app_version = ""
    with contextlib.suppress(FileNotFoundError):
        with open(current_app.config["PYPROJECT_PATH"], "r") as f:
            config = toml.load(f)
            app_version = config["tool"]["poetry"]["version"]

    git_hash = ""
    with contextlib.suppress(FileNotFoundError):
        with open(current_app.config["HASH_FILE_PATH"], "r") as f:
            git_hash = f.read().strip()

    return app_version, git_hash


def check_is_number(string: str) -> bool:
    """Checks whether a string is a numerical value including decimals"""
    try:
        float(string)
        return True
    except ValueError:
        return False


def check_positive_number(s: float) -> bool:
    """Checks the entry is a positive number."""
    try:
        return s >= 0
    except (ValueError, TypeError):
        return False


def remove_duplicates_keep_first(lst: list) -> list:
    """
    Removes duplicates from a list but keeps the order and only removes the non-first duplicates
    Args:
        lst - a list potentially containing duplicates
    Returns:
        a list without duplicates
    """
    seen_items = set()
    new_list = []

    for item in lst:
        if item not in seen_items:
            new_list.append(item)
            seen_items.add(item)

    return new_list


<<<<<<< HEAD
def get_ip_address() -> str:
    """Returns current IP address"""
    return request.remote_addr


def get_location() -> Dict[str, str]:
    handler = ipinfo.getHandler(current_app.config["IPINFO_API_KEY"])
    ip = get_ip_address()
    location = handler.getDetails(ip)
    try:
        # This will fail if running on local host
        return {
            "IP_address": ip,
            "country": location.country_name,
            "city": location.city,
        }
    except AttributeError:
        # If running on local host use default values that point to Nottingham
        print("Local Host IP is not findable with IPInfo. Using Nottingham as default...")
        return {
            "IP_address": "NOTTINGHAM_IP_ADDRESS",
            "country": "United Kingdom",
            "city": "Nottingham",
        }
=======
def remove_spaces_and_dashes(name: str) -> str:
    """
    Removes spaces and dashes from input string
    Args:
        name: str, the name of the group which needs white space removed.
    Returns:
        name: str, the name without spaces.
    """
    return name.replace(" ", "").replace("-", "")
>>>>>>> 687f38fd
<|MERGE_RESOLUTION|>--- conflicted
+++ resolved
@@ -73,7 +73,6 @@
     return new_list
 
 
-<<<<<<< HEAD
 def get_ip_address() -> str:
     """Returns current IP address"""
     return request.remote_addr
@@ -98,7 +97,8 @@
             "country": "United Kingdom",
             "city": "Nottingham",
         }
-=======
+
+
 def remove_spaces_and_dashes(name: str) -> str:
     """
     Removes spaces and dashes from input string
@@ -107,5 +107,4 @@
     Returns:
         name: str, the name without spaces.
     """
-    return name.replace(" ", "").replace("-", "")
->>>>>>> 687f38fd
+    return name.replace(" ", "").replace("-", "")