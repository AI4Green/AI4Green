--- conflicted
+++ resolved
@@ -45,8 +45,6 @@
         return False
 
 
-<<<<<<< HEAD
-=======
 def check_positive_number(s: float) -> bool:
     """Checks the entry is a positive number."""
     try:
@@ -55,7 +53,6 @@
         return False
 
 
->>>>>>> 6e8d5faa
 def remove_duplicates_keep_first(lst: list) -> list:
     """
     Removes duplicates from a list but keeps the order and only removes the non-first duplicates
