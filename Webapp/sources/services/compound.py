--- conflicted
+++ resolved
@@ -259,10 +259,6 @@
         self.reload = reload
         self.errors = []
 
-<<<<<<< HEAD
-        print(self.smiles, self.idx, self.reaction_component_idx)
-=======
->>>>>>> 430abdb8
         self.check_for_polymer(polymer_indices, reaction_smiles)
 
         self.check_invalid_molecule()
@@ -324,11 +320,7 @@
         # generate molweight
         mol_wt = services.all_compounds.mol_weight_from_smiles(self.smiles)
         novel_reactant_html = render_template(
-<<<<<<< HEAD
-            "_novel_compound.html",
-=======
             "reactions/_novel_compound.html",
->>>>>>> 430abdb8
             component=self.reaction_component,
             name=compound_name,
             # chenage for novel compound table
