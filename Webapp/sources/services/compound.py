from typing import List, Optional

from sources import models, services
from sources.extensions import db
from sqlalchemy import func

"""
For all things associated with the Compound table in the database
"""


def count() -> int:
    """
    Gets the number of compounds in the database

    Returns:
        The number of compounds in the database
    """
    return db.session.query(models.Compound).count()


def get_compound_data_error_reports() -> List[models.CompoundDataErrorReport]:
    """
    Gets a list of compound database error reports in the database

    Returns:
         List of all compound database error reports
    """
    # Add time cut off if list grows too large
    return db.session.query(models.CompoundDataErrorReport).all()


def get_smiles(primary_key: int) -> str:
    """
    Gets the smiles from the compound primary key
    """
    return (
        db.session.query(models.Compound.smiles)
        .filter(models.Compound.id == primary_key)
        .first()
    )[0]


def get(primary_key: int) -> models.Compound:
    """Returns the Compound record that matches the primary key ID"""
    return (
        db.session.query(models.Compound)
        .filter(models.Compound.id == primary_key)
        .first()
    )


<<<<<<< HEAD
def get_compound_from_smiles(smiles: str) -> Optional[models.Compound]:
=======
def from_smiles(smiles: str) -> Optional[models.Compound]:
    """
    Retrieve a compound from the database by converting SMILES to InChI.

    Args:
        smiles (str): The SMILES representation of the compound.

    Returns:
        models.Compound: A Compound object corresponding to the provided SMILES.
    """
    inchi = services.all_compounds.smiles_to_inchi(smiles)
    if not inchi:
        return None
    return from_inchi(inchi)


def from_inchi(inchi: str) -> models.Compound:
>>>>>>> 6e8d5faa
    """
    Retrieve a compound from the database based on its InChI.

    Args:
        inchi (str): The InChI (International Chemical Identifier) of the compound.

    Returns:
        models.Compound: The compound object retrieved from the database.
                        Returns None if no matching compound is found.
    """
    return (
        db.session.query(models.Compound).filter(models.Compound.inchi == inchi).first()
    )


<<<<<<< HEAD
def get_compound_from_inchi(inchi: str) -> models.Compound:
    """
    Retrieve a compound from the database based on its InChI.

    Args:
        inchi (str): The InChI (International Chemical Identifier) of the compound.

    Returns:
        models.Compound: The compound object retrieved from the database.
                        Returns None if no matching compound is found.
    """
    return (
        db.session.query(models.Compound).filter(models.Compound.inchi == inchi).first()
    )


=======
>>>>>>> 6e8d5faa
def from_cas(cas: str) -> models.Compound:
    """
    Retrieve a compound from the database based on its CAS number

    Args:
        CAS - the chemical abstract service registry number of a compound

    Returns:
        models.Compound: The compound object retrieved from the database.
                        Returns None if no matching compound is found.
    """
    return db.session.query(models.Compound).filter(models.Compound.cas == cas).first()


def from_name(name: str) -> models.Compound:
    """
    Retrieve a compound from the database based on its name

    Args:
        name - the name of a compound

    Returns:
        models.Compound: The compound object retrieved from the database.
                        Returns None if no matching compound is found.
    """
    return (
        db.session.query(models.Compound)
        .filter(func.lower(models.Compound.name) == name.lower())
        .first()
    )<|MERGE_RESOLUTION|>--- conflicted
+++ resolved
@@ -50,9 +50,6 @@
     )
 
 
-<<<<<<< HEAD
-def get_compound_from_smiles(smiles: str) -> Optional[models.Compound]:
-=======
 def from_smiles(smiles: str) -> Optional[models.Compound]:
     """
     Retrieve a compound from the database by converting SMILES to InChI.
@@ -70,7 +67,6 @@
 
 
 def from_inchi(inchi: str) -> models.Compound:
->>>>>>> 6e8d5faa
     """
     Retrieve a compound from the database based on its InChI.
 
@@ -86,25 +82,6 @@
     )
 
 
-<<<<<<< HEAD
-def get_compound_from_inchi(inchi: str) -> models.Compound:
-    """
-    Retrieve a compound from the database based on its InChI.
-
-    Args:
-        inchi (str): The InChI (International Chemical Identifier) of the compound.
-
-    Returns:
-        models.Compound: The compound object retrieved from the database.
-                        Returns None if no matching compound is found.
-    """
-    return (
-        db.session.query(models.Compound).filter(models.Compound.inchi == inchi).first()
-    )
-
-
-=======
->>>>>>> 6e8d5faa
 def from_cas(cas: str) -> models.Compound:
     """
     Retrieve a compound from the database based on its CAS number
