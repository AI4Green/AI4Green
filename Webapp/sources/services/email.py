from time import time
<<<<<<< HEAD
from typing import Dict, Optional, Tuple
=======
from typing import Tuple, Dict
>>>>>>> fdd1f4ba

import jwt
from flask import current_app, render_template
from sources import models
from sources.extensions import mail


<<<<<<< HEAD
def send_data_export_approval_request(
    user: models.User, data_export_request: models.DataExportRequest
):
    """
    Send data export request email to a given user.

    Args:
        user: User to send to.
        data_export_request: request we are asking PI user to accept or deny
    """
    token = get_data_export_token(user, data_export_request)
    protocol = get_protocol_type()
    mail.send_email(
        "AI4Green Data Export Request",
        sender=current_app.config["MAIL_ADMIN_SENDER"],
        recipients=[user.email],
        text_body=render_template(
            "email/data_export_request.txt",
            data_export_request=data_export_request,
            user=user,
            token=token,
            protocol=protocol,
        ),
        html_body=render_template(
            "email/data_export_request.html",
            data_export_request=data_export_request,
            user=user,
            token=token,
            protocol=protocol,
        ),
    )


def send_data_export_ready_message(
    user: models.User, data_export_request: models.DataExportRequest
):
    """
    Send data export ready email message to a user

    Args:
        user: User to send to.
        data_export_request: The request which has been complete
    """
    token = get_data_export_token(user, data_export_request)
    protocol = get_protocol_type()
    mail.send_email(
        "AI4Green Data Export Ready",
        sender=current_app.config["MAIL_ADMIN_SENDER"],
        recipients=[user.email],
        text_body=render_template(
            "email/data_export_ready.txt",
            data_export_request=data_export_request,
            user=user,
            token=token,
            protocol=protocol,
        ),
        html_body=render_template(
            "email/data_export_ready.html",
            data_export_request=data_export_request,
            user=user,
            token=token,
            protocol=protocol,
        ),
    )


def get_data_export_token(
    user: models.User, data_export_request: models.DataExportRequest
) -> str:
    """
    Get token with expiry time of 1 week.

    Args:
        user: The user who is either a request approver or requestor depending on context.
        data_export_request: Data export request to encode.

    Returns:
        A token string.
    """
    expires_in = 604800
    return jwt.encode(
        {
            "data_export_request": data_export_request.id,
            "user": user.id,
            "exp": time() + expires_in,
        },
        current_app.config["SECRET_KEY"],
        algorithm="HS256",
    )


def get_reset_password_token(user: models.User) -> str:
=======
def get_encoded_token(time_limit: int, arg_dict: Dict) -> str:
>>>>>>> fdd1f4ba
    """
    Get token with expiry time.

    Args:
        time_limit: number of seconds before token expires. Use 600 for password resets and 7200 for email verification
        arg_dict: arguments to encode. Should contain either "password_reset" or "email_verification" key with user.id value

    Returns:
        A token string.
    """
    arg_dict["exp"] = time() + time_limit
    return jwt.encode(
        arg_dict,
        current_app.config["SECRET_KEY"],
        algorithm="HS256",
    )


def send_email_verification(user: models.User) -> None:
    """
    Send email verification to defined user.

    Args:
        user: User to send to.
    """
    token = get_encoded_token(time_limit=7200, arg_dict={"verify_email": user.id})
    protocol = get_protocol_type()
    mail.send_email(
        "AI4Green Email Verification",
        sender=current_app.config["MAIL_ADMIN_SENDER"],
        recipients=[user.email],
        text_body=render_template(
            "email/email_verification.txt", user=user, token=token, protocol=protocol
        ),
        html_body=render_template(
            "email/email_verification.html", user=user, token=token, protocol=protocol
        ),
    )


def send_password_reset(user: models.User) -> None:
    """
    Send password reset email to a given user.

    Args:
        user: User to send to.
    """
    token = get_encoded_token(time_limit=600, arg_dict={"reset_password": user.id})
    protocol = get_protocol_type()
    mail.send_email(
        "AI4Green Reset Your Password",
        sender=current_app.config["MAIL_ADMIN_SENDER"],
        recipients=[user.email],
        text_body=render_template(
            "email/reset_password_text.txt", user=user, token=token, protocol=protocol
        ),
        html_body=render_template(
            "email/reset_password_text.html", user=user, token=token, protocol=protocol
        ),
    )


def send_notification(person: models.Person):
    """
    Send notifications email to a user.

    Args:
        person: Person to send to.

    """
    protocol = get_protocol_type()
    mail.send_email(
        "You have a new AI4Green notification",
        sender=current_app.config["MAIL_ADMIN_SENDER"],
        recipients=[person.user.email],
        text_body=render_template(
            "email/notification_text.txt", user=person.user, protocol=protocol
        ),
        html_body=render_template(
            "email/notification_text.html", user=person.user, protocol=protocol
        ),
    )


def verify_reset_password_token(token: str) -> Optional[models.User]:
    """
    Verify token link is valid and return user id.

    Args:
        token: Token to verify.

    Returns:
         User the token identifies.
    """
<<<<<<< HEAD
    decoded_token = decode_token(token)
    if decoded_token:
        user_id = decoded_token["reset_password"]
        return models.User.query.get(user_id)
    else:
        return None
=======
    token = get_encoded_token(time_limit=600, arg_dict={"reset_password": user.id})
    return (
        render_template("email/reset_password_text.html", user=user, token=token),
        token,
    )
>>>>>>> fdd1f4ba


def verify_data_export_token(
    token: str,
) -> Optional[Tuple[models.User, models.DataExportRequest]]:
    """
    Verify token link is valid and return user id.

    Args:
        token: Token to verify.

    Returns:
        Tuple containing User the token identifies and DataExportRequest associated with the token.
        If token is invalid, returns None for both User and DataExportRequest.
    """
    decoded_token = decode_token(token)

    if decoded_token:
        data_export_request_id = decoded_token.get("data_export_request")
        user_id = decoded_token.get("user")

<<<<<<< HEAD
        user = models.User.query.get(user_id)
        data_export_request = models.DataExportRequest.query.get(data_export_request_id)

        return user, data_export_request
=======
def verify_encoded_token(token: str, identifier: str) -> models.User:
    """
    Verify token link is valid and return user id.

    Args:
        token: Token to verify.
        identifier: Dictionary key to query after token is decoded. Currently supports "reset_password" or "verify_email"
>>>>>>> fdd1f4ba

    return None, None


def decode_token(token: str) -> Dict:
    try:
        decoded_token = jwt.decode(
            token, current_app.config["SECRET_KEY"], algorithms=["HS256"]
<<<<<<< HEAD
        )
        return decoded_token
    except jwt.exceptions.ExpiredSignatureError:
        return None
=======
        )[identifier]
    except Exception:
        return
    return models.User.query.get(user_id)
>>>>>>> fdd1f4ba


def get_protocol_type() -> str:
    """
    The desired protocol type depends on the current deployment environment.
    http for local and https if the app is deployed on a remote server

    Returns:
          the active protocol type
    """
    return "http" if current_app.config["MAIL_USE_LOCAL"] == "local" else "https"


def send_password_reset_test(user: models.User) -> Tuple[str, str]:
    """
    Send password reset email in testing.

    Args:
        user: User to send to.

    Returns:
        A tuple of the rendered template, and the token.
    """
    token = get_reset_password_token(user)
    return (
        render_template("email/reset_password_text.html", user=user, token=token),
        token,
    )


# send reset email test
def send_notification_test(person: models.Person) -> str:
    """
    Send notification email in testing.

    Args:
        person: Person to send to.

    Returns:
         Rendered notification text template.
    """
    return render_template("email/notification_text.html", user=person.user)<|MERGE_RESOLUTION|>--- conflicted
+++ resolved
@@ -1,48 +1,10 @@
 from time import time
-<<<<<<< HEAD
 from typing import Dict, Optional, Tuple
-=======
-from typing import Tuple, Dict
->>>>>>> fdd1f4ba
 
 import jwt
 from flask import current_app, render_template
 from sources import models
 from sources.extensions import mail
-
-
-<<<<<<< HEAD
-def send_data_export_approval_request(
-    user: models.User, data_export_request: models.DataExportRequest
-):
-    """
-    Send data export request email to a given user.
-
-    Args:
-        user: User to send to.
-        data_export_request: request we are asking PI user to accept or deny
-    """
-    token = get_data_export_token(user, data_export_request)
-    protocol = get_protocol_type()
-    mail.send_email(
-        "AI4Green Data Export Request",
-        sender=current_app.config["MAIL_ADMIN_SENDER"],
-        recipients=[user.email],
-        text_body=render_template(
-            "email/data_export_request.txt",
-            data_export_request=data_export_request,
-            user=user,
-            token=token,
-            protocol=protocol,
-        ),
-        html_body=render_template(
-            "email/data_export_request.html",
-            data_export_request=data_export_request,
-            user=user,
-            token=token,
-            protocol=protocol,
-        ),
-    )
 
 
 def send_data_export_ready_message(
@@ -103,10 +65,7 @@
     )
 
 
-def get_reset_password_token(user: models.User) -> str:
-=======
 def get_encoded_token(time_limit: int, arg_dict: Dict) -> str:
->>>>>>> fdd1f4ba
     """
     Get token with expiry time.
 
@@ -201,47 +160,82 @@
     Returns:
          User the token identifies.
     """
-<<<<<<< HEAD
     decoded_token = decode_token(token)
     if decoded_token:
         user_id = decoded_token["reset_password"]
         return models.User.query.get(user_id)
     else:
         return None
-=======
+
+
+def verify_data_export_token(
+    token: str,
+) -> Optional[Tuple[models.User, models.DataExportRequest]]:
+    """
+    Verify token link is valid and return user id.
+
+    Args:
+        token: Token to verify.
+
+    Returns:
+        Tuple containing User the token identifies and DataExportRequest associated with the token.
+        If token is invalid, returns None for both User and DataExportRequest.
+    """
+    decoded_token = decode_token(token)
+
+    if decoded_token:
+        data_export_request_id = decoded_token.get("data_export_request")
+        user_id = decoded_token.get("user")
+
+        user = models.User.query.get(user_id)
+        data_export_request = models.DataExportRequest.query.get(data_export_request_id)
+
+        return user, data_export_request
+
+    return None, None
+
+
+def decode_token(token: str) -> Dict:
+    try:
+        decoded_token = jwt.decode(
+            token, current_app.config["SECRET_KEY"], algorithms=["HS256"]
+        )
+        return decoded_token
+    except jwt.exceptions.ExpiredSignatureError:
+        return None
+
+
+def send_password_reset_test(user: models.User) -> Tuple[str, str]:
+    """
+    Send password reset email in testing.
+
+    Args:
+        user: User to send to.
+
+    Returns:
+        A tuple of the rendered template, and the token.
+    """
     token = get_encoded_token(time_limit=600, arg_dict={"reset_password": user.id})
     return (
         render_template("email/reset_password_text.html", user=user, token=token),
         token,
     )
->>>>>>> fdd1f4ba
-
-
-def verify_data_export_token(
-    token: str,
-) -> Optional[Tuple[models.User, models.DataExportRequest]]:
-    """
-    Verify token link is valid and return user id.
-
-    Args:
-        token: Token to verify.
-
-    Returns:
-        Tuple containing User the token identifies and DataExportRequest associated with the token.
-        If token is invalid, returns None for both User and DataExportRequest.
-    """
-    decoded_token = decode_token(token)
-
-    if decoded_token:
-        data_export_request_id = decoded_token.get("data_export_request")
-        user_id = decoded_token.get("user")
-
-<<<<<<< HEAD
-        user = models.User.query.get(user_id)
-        data_export_request = models.DataExportRequest.query.get(data_export_request_id)
-
-        return user, data_export_request
-=======
+
+
+# send reset email test
+def send_notification_test(person: models.Person) -> str:
+    """
+    Send notification email in testing.
+
+    Args:
+        person: Person to send to.
+
+    Returns:
+         Rendered notification text template.
+    """
+    return render_template("email/notification_text.html", user=person.user)
+
+
 def verify_encoded_token(token: str, identifier: str) -> models.User:
     """
     Verify token link is valid and return user id.
@@ -249,26 +243,17 @@
     Args:
         token: Token to verify.
         identifier: Dictionary key to query after token is decoded. Currently supports "reset_password" or "verify_email"
->>>>>>> fdd1f4ba
-
-    return None, None
-
-
-def decode_token(token: str) -> Dict:
+
+    Returns:
+         User the token identifies.
+    """
     try:
-        decoded_token = jwt.decode(
+        user_id = jwt.decode(
             token, current_app.config["SECRET_KEY"], algorithms=["HS256"]
-<<<<<<< HEAD
-        )
-        return decoded_token
-    except jwt.exceptions.ExpiredSignatureError:
-        return None
-=======
         )[identifier]
     except Exception:
         return
     return models.User.query.get(user_id)
->>>>>>> fdd1f4ba
 
 
 def get_protocol_type() -> str:
@@ -279,35 +264,4 @@
     Returns:
           the active protocol type
     """
-    return "http" if current_app.config["MAIL_USE_LOCAL"] == "local" else "https"
-
-
-def send_password_reset_test(user: models.User) -> Tuple[str, str]:
-    """
-    Send password reset email in testing.
-
-    Args:
-        user: User to send to.
-
-    Returns:
-        A tuple of the rendered template, and the token.
-    """
-    token = get_reset_password_token(user)
-    return (
-        render_template("email/reset_password_text.html", user=user, token=token),
-        token,
-    )
-
-
-# send reset email test
-def send_notification_test(person: models.Person) -> str:
-    """
-    Send notification email in testing.
-
-    Args:
-        person: Person to send to.
-
-    Returns:
-         Rendered notification text template.
-    """
-    return render_template("email/notification_text.html", user=person.user)+    return "http" if current_app.config["MAIL_USE_LOCAL"] == "local" else "https"