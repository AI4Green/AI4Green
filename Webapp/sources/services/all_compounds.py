--- conflicted
+++ resolved
@@ -167,11 +167,7 @@
                                                  Returns None if no matching compound is found.
     """
     compound = services.compound.from_cas(cas)
-<<<<<<< HEAD
-    if not compound and workbook:
-=======
     if workbook and not compound:
->>>>>>> 6e8d5faa
         compound = services.novel_compound.from_cas_and_workbook(cas, workbook)
     return compound
 
@@ -191,11 +187,7 @@
                                                  Returns None if no matching compound is found.
     """
     compound = services.compound.from_name(name)
-<<<<<<< HEAD
-    if not compound and workbook:
-=======
     if workbook and not compound:
->>>>>>> 6e8d5faa
         compound = services.novel_compound.from_name_and_workbook(name, workbook)
     return compound
 
@@ -203,11 +195,6 @@
 def populate_reagent_dropdown(
     reagent_substring: str, workbook: models.WorkBook = None
 ) -> List[str]:
-<<<<<<< HEAD
-    remaining_spaces = 100
-    reagent_names = []
-    # make a combined list of 100 elements with priority to novel compounds and then recently used compounds
-=======
     """
     Makes the dropdown for the reagent input field in the reaction constructor.
     When a user first clicks the reagent input, the substring will be an empty string
@@ -225,7 +212,6 @@
     remaining_spaces = 100
     reagent_names = []
     # if the user is making a reaction in a workbook, get its novel compounds and recent reagents
->>>>>>> 6e8d5faa
     if workbook:
         novel_compound_list = services.novel_compound.all_from_workbook(workbook)
         full_reagent_list = novel_compound_list + workbook.recent_compounds
@@ -238,11 +224,7 @@
         # Calculate remaining spaces needed to fill up to 100
         remaining_spaces -= len(reagent_names)
 
-<<<<<<< HEAD
-    # Query for additional generic reagents to fill up the list to 100
-=======
     # Query for additional reagent from the Compounds Table to fill up the list to 100
->>>>>>> 6e8d5faa
     if remaining_spaces > 0 and reagent_substring:
         additional_reagents = (
             db.session.query(models.Compound)
