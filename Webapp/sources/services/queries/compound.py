--- conflicted
+++ resolved
@@ -14,17 +14,6 @@
     return db.session.query(models.Compound).count()
 
 
-<<<<<<< HEAD
-def get_smiles_from_primary_key(primary_key: int) -> str:
-    """
-    Gets the smiles from the compound primary key
-    """
-    return (
-        db.session.query(models.Compound.smiles)
-        .filter(models.Compound.id == primary_key)
-        .first()
-    )
-=======
 def get_compound_data_error_reports() -> List[models.CompoundDataErrorReport]:
     """
     Gets a list of compound database error reports in the database
@@ -34,4 +23,14 @@
     """
     # Add time cut off if list grows too large
     return db.session.query(models.CompoundDataErrorReport).all()
->>>>>>> 6cece0bb
+
+
+def get_smiles_from_primary_key(primary_key: int) -> str:
+    """
+    Gets the smiles from the compound primary key
+    """
+    return (
+        db.session.query(models.Compound.smiles)
+        .filter(models.Compound.id == primary_key)
+        .first()
+    )