import json
import time
from collections import defaultdict
from dataclasses import asdict
from typing import Any, Optional

from flask import current_app
from kafka import KafkaConsumer, KafkaProducer
from sources import services


class BaseQueueProducer:
    def send(self, topic: Optional[str] = None, msg: Optional[Any] = None):
        """Send a message to the message queue with the given topic.

        Args:
            topic (Optional[str]): The topic to send the message to.
            msg (Optional[Any]): The message to send to the queue.
        """
        raise NotImplementedError


class QueueProducer(BaseQueueProducer):
    """This class is a service which is used to send messages to a kafka cluster."""

    def __init__(self, hostname: str):
        """Create a producer which can send messages to a kafka cluster.

        Args:
            hostname (str): The hostname of the cluster, e.g. my.kafka.cluster:9092
        """
        self.producer = KafkaProducer(
            bootstrap_servers=hostname,
            # We'll be sending messages as JSON objects,
            # but kafka accepts messages as binary strings.
            # This lambda converts dicts to strings and then to binary.
            value_serializer=lambda x: json.dumps(x).encode(),
            # client_id="daniel", TODO: find a good value for the client id
        )

    def send(self, topic: Optional[str] = None, msg: Optional[Any] = None):
        """Send a message to the message queue with the given topic.

        Args:
            topic (str, optional): The topic to send the message to.
            msg (Any, optional): The message to send to the queue.
        """
        self.producer.send(topic, value=msg)
        self.producer.flush()


class LoggingQueueProducer(BaseQueueProducer):
    """
    A queue producer designed to be used in testing situations where
    actually sending messages to a message queue is not required.

    This producer simply logs the messages with the Flask logger instance.
    """

    def send(self, topic: Optional[str] = None, msg: Optional[Any] = None):
        """Send a message to the standard output using the built-in logger
        in Flask.

        Args:
            topic (str, optional): This is ignored in this class. Defaults to None.
            msg (Any, optional): The message to send to the queue. Defaults to None.
        """
        current_app.logger.info(msg=msg)


<<<<<<< HEAD
class QueueConsumer:
    """This class is a service which is used to receive messages from a kafka cluster."""

    def __init__(self, hostname, topic):
        """Create a consumer which can receive messages from a kafka cluster.

        Args:
            hostname (str): The hostname of the cluster, e.g. my.kafka.cluster:9092
            topic (str): The name of the topic
        """
        self.consumer = KafkaConsumer(
            topic,
            bootstrap_servers=hostname,
            group_id="audit-log-consumer-group",
            value_deserializer=lambda x: json.loads(x.decode()),
            auto_offset_reset="earliest",
            enable_auto_commit=True,
        )
        self.topic = topic

    def poll(self, poll_duration_sec=10):  # TODO: adjust poll duration
        """Poll messages from topics and process them.
        Returns compressed messages to kafka reaction_editing_history_compressed topic.

        Args:
            poll_duration_sec (int): Length of time to poll kafka for, in seconds
        """
        print(f"Polling messages from topic: {self.topic}")
        messages = []

        end_time = time.time() + poll_duration_sec
        while time.time() < end_time:
            msg_pack = self.consumer.poll(timeout_ms=1000)
            for tp, msgs in msg_pack.items():
                for message in msgs:
                    messages.append(message.value)

        print(f"Collected {len(messages)} messages.")

        return messages


class ReactionEditHistoryProcessor:
    """Processes reaction editing history messages."""

    def __init__(self, producer: BaseQueueProducer):
        self.producer = producer

    def process_and_publish(self, messages):
        if not messages:
            print("No messages to process.")
            return

        print(f"Processing {len(messages)} messages...")

        message_dicts = [json.loads(msg) for msg in messages]

        # group messages by (reaction, field_name, person)
        grouped = defaultdict(list)
        for item in message_dicts:
            key = (item["reaction"], item["field_name"], item["person"])
            grouped[key].append(item)

        # Merge diffs within each group
        for key, messages in grouped.items():
            reaction, field_name, person = key

            # Extract all change_details from messages
            change_details_list = [msg["change_details"] for msg in messages]

            # initially set result to the first change
            change_details_merged = change_details_list[0]

            # loop through subsequent changes (if any) to identify net change
            if len(change_details_list) > 1:
                for diff in change_details_list[1:]:
                    change_details_merged = merge_diffs(change_details_merged, diff)

            if not change_details_merged:  # no net change
                continue

            # put results in original message format
            message = services.reaction_editing_history.ReactionEditMessage(
                person,
                messages[0]["workgroup"],
                messages[0]["workbook"],
                reaction,
                field_name,
                change_details_merged,
                messages[0]["date"],
            )

            # send back to kafka
            self.producer.send(
                "reaction_editing_history_compressed", json.dumps(asdict(message))
            )


def merge_diffs(diff1, diff2):
    """Returns net change between two change_details dicts
    Args:
        diff1 (dict): must have nested "old_value" and "new_value" keys
        diff2 (dict): must have nested "old_value" and "new_value" keys
    """
    merged = {}

    all_keys = set(diff1.keys()) | set(diff2.keys())

    for key in all_keys:
        if key in diff1 and key in diff2:
            if diff1[key]["old_value"] != diff2[key]["new_value"]:
                merged[key] = {
                    "old_value": diff1[key]["old_value"],
                    "new_value": diff2[key]["new_value"],
                }
        elif key in diff1:
            merged[key] = diff1[key]
        elif key in diff2:
            merged[key] = diff2[key]

    return merged
=======
class MessageSerdeMixin:
    def serialise(self) -> dict:
        """Convert a message into a JSON object with a schema and payload.

        The schema is an object that lists the fields and their types.
        The payload is an object representing the message class in JSON format.

        Raises:
            NotImplementedError: You must implement this method in classes that implement this mixin.

        Returns:
            dict: The message class formated with shcema and payload.
        """
        raise NotImplementedError

    @staticmethod
    def deserialise(data: dict) -> Any:
        """Convert a message from a JSON object to a message object.

        The message object is a class decorated with `@dataclass`.

        Args:
            data (dict): The JSON to decode.

        Raises:
            NotImplementedError: You must implement this method in classes that implement this mixin.

        Returns:
            Any: The message class from the JSON.
        """
        raise NotImplementedError
>>>>>>> 74a19b47
<|MERGE_RESOLUTION|>--- conflicted
+++ resolved
@@ -68,7 +68,39 @@
         current_app.logger.info(msg=msg)
 
 
-<<<<<<< HEAD
+class MessageSerdeMixin:
+    def serialise(self) -> dict:
+        """Convert a message into a JSON object with a schema and payload.
+
+        The schema is an object that lists the fields and their types.
+        The payload is an object representing the message class in JSON format.
+
+        Raises:
+            NotImplementedError: You must implement this method in classes that implement this mixin.
+
+        Returns:
+            dict: The message class formated with shcema and payload.
+        """
+        raise NotImplementedError
+
+    @staticmethod
+    def deserialise(data: dict) -> Any:
+        """Convert a message from a JSON object to a message object.
+
+        The message object is a class decorated with `@dataclass`.
+
+        Args:
+            data (dict): The JSON to decode.
+
+        Raises:
+            NotImplementedError: You must implement this method in classes that implement this mixin.
+
+        Returns:
+            Any: The message class from the JSON.
+        """
+        raise NotImplementedError
+
+
 class QueueConsumer:
     """This class is a service which is used to receive messages from a kafka cluster."""
 
@@ -189,37 +221,4 @@
         elif key in diff2:
             merged[key] = diff2[key]
 
-    return merged
-=======
-class MessageSerdeMixin:
-    def serialise(self) -> dict:
-        """Convert a message into a JSON object with a schema and payload.
-
-        The schema is an object that lists the fields and their types.
-        The payload is an object representing the message class in JSON format.
-
-        Raises:
-            NotImplementedError: You must implement this method in classes that implement this mixin.
-
-        Returns:
-            dict: The message class formated with shcema and payload.
-        """
-        raise NotImplementedError
-
-    @staticmethod
-    def deserialise(data: dict) -> Any:
-        """Convert a message from a JSON object to a message object.
-
-        The message object is a class decorated with `@dataclass`.
-
-        Args:
-            data (dict): The JSON to decode.
-
-        Raises:
-            NotImplementedError: You must implement this method in classes that implement this mixin.
-
-        Returns:
-            Any: The message class from the JSON.
-        """
-        raise NotImplementedError
->>>>>>> 74a19b47
+    return merged