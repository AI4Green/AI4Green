import json
<<<<<<< HEAD
import socket

=======
from typing import Any, Optional
>>>>>>> 24c0b7c2
from flask import current_app
from kafka import KafkaProducer


class BaseQueueProducer:

    def send(self, topic: Optional[str] = None, msg: Optional[Any] = None):
        """Send a message to the message queue with the given topic.

        Args:
            topic (Optional[str]): The topic to send the message to.
            msg (Optional[Any]): The message to send to the queue.
        """
        raise NotImplementedError


class QueueProducer(BaseQueueProducer):
    """This class is a service which is used to send messages to a kafka cluster."""

    def __init__(self, hostname: str):
        """Create a producer which can send messages to a kafka cluster.

        Args:
            hostname (str): The hostname of the cluster, e.g. my.kafka.cluster:9092
        """
        self.producer = KafkaProducer(
            bootstrap_servers=hostname,
            # We'll be sending messages as JSON objects,
            # but kafka accepts messages as binary strings.
            # This lambda converts dicts to strings and then to binary.
            value_serializer=lambda x: json.dumps(x).encode(),
            # client_id="daniel", TODO: find a good value for the client id
        )

    def send(self, topic: Optional[str] = None, msg: Optional[Any] = None):
        """Send a message to the message queue with the given topic.

        Args:
            topic (str, optional): The topic to send the message to.
            msg (Any, optional): The message to send to the queue.
        """
        self.producer.send(topic, value=msg)
        self.producer.flush()


class LoggingQueueProducer(BaseQueueProducer):
    """
    A queue producer designed to be used in testing situations where
    actually sending messages to a message queue is not required.

    This producer simply logs the messages with the Flask logger instance.
    """

    def send(self, topic: Optional[str] = None, msg: Optional[Any] = None):
        """Send a message to the standard output using the built-in logger
        in Flask.

        Args:
            topic (str, optional): This is ignored in this class. Defaults to None.
            msg (Any, optional): The message to send to the queue. Defaults to None.
        """
        current_app.logger.info(msg=msg)<|MERGE_RESOLUTION|>--- conflicted
+++ resolved
@@ -1,16 +1,11 @@
 import json
-<<<<<<< HEAD
-import socket
+from typing import Any, Optional
 
-=======
-from typing import Any, Optional
->>>>>>> 24c0b7c2
 from flask import current_app
 from kafka import KafkaProducer
 
 
 class BaseQueueProducer:
-
     def send(self, topic: Optional[str] = None, msg: Optional[Any] = None):
         """Send a message to the message queue with the given topic.
 
