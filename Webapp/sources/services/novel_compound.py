--- conflicted
+++ resolved
@@ -366,17 +366,6 @@
                 self.validation = "failed"
 
 
-<<<<<<< HEAD
-def check_positive_number(s: float) -> bool:
-    """Checks the entry is a positive number."""
-    try:
-        return s >= 0
-    except (ValueError, TypeError):
-        return False
-
-
-=======
->>>>>>> 6e8d5faa
 def all_from_workbook(workbook: models.WorkBook) -> List[models.NovelCompound]:
     """
     Retrieves all novel compounds in a workbook.
@@ -385,11 +374,7 @@
         workbook: Workbook model.
 
     Returns:
-<<<<<<< HEAD
-        NovelCompound model.
-=======
         A list of novel compounds.
->>>>>>> 6e8d5faa
     """
     return (
         db.session.query(models.NovelCompound)
