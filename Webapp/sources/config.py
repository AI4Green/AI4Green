--- conflicted
+++ resolved
@@ -7,13 +7,8 @@
 
 from dotenv import load_dotenv
 from sources.services.controlled_substances import (
-<<<<<<< HEAD
     controlled_substance_inchi,
     uk_arms_embargoes,
-=======
-    uk_arms_embargoes,
-    controlled_substance_inchi,
->>>>>>> 43c36034
 )
 
 load_dotenv()
