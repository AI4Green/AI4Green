#!/usr/bin/env python3
# -*- coding: utf-8 -*-
"""
This is a configuration module for the app
"""
import os

from dotenv import load_dotenv
from sources.services.controlled_substances import (
    uk_arms_embargoes,
    controlled_substance_inchi,
)

load_dotenv()


class BaseConfig(object):  # class to store configuration variables
    """!!!Change the secret key when deploying the app on a server!!!"""

    """Flask and some of its extensions use the value of the secret
    key as a cryptographic key to generate signatures or tokens.
    The Flask-WTF extension uses it to protect web forms against
    Cross-Site Request Forgery."""
    SERVER_NAME = os.getenv("SERVER_NAME", "127.0.0.1:80")
    SECRET_KEY = os.getenv("SECRET_KEY", "change-me")
    WTF_CSRF_ENABLED = False
    LIVESERVER_TIMEOUT = 10
    MAX_CONTENT_LENGTH = 1024 * 1024 * 2
    UPLOAD_EXTENSIONS = [
        ".arw",
        "cif",
        ".cdf",
        ".cdx",
        ".csv",
        ".D",
        ".dat",
        ".DTA",
        ".dx",
        ".fid",
        ".gz",
        ".jpg",
        ".jdx",
        ".jcamp",
        ".mnova",
        ".pdf",
        ".pkl",
        ".png",
        ".pdb",
        ".pssession",
        ".qgd",
        ".raw",
        ".res",
        ".topspin",
        ".txt",
        ".vrml",
        ".xlsx",
        "xls",
        ".xyz",
        ".zip",
    ]
    UPLOAD_MIME_TYPES = [
        "image/x-sony-arw",
        "chemical/x-cif",
        "application/x-netcdf",
        "chemical/x-cdx",
        "text/csv",
        "text/plain",
        "application/octet-stream",
        "chemical/x-jcamp-dx",
        "application/gzip",
        "image/jpeg",
        "application/pdf",
        "image/png",
        "chemical/x-pdb",
        "model/vrml",
        "application/vnd.openxmlformats-officedocument.spreadsheetml.sheet",
        "application/vnd.ms-excel",
        "chemical/x-xyz",
        "application/zip",
    ]

    # the number of molecules to take from PubChem
    COMPOUND_LIMIT = os.getenv("COMPOUND_LIMIT", 10000)

    # Mail app - use example values in comments to help setup your own mail server if desired
    MAIL_SERVER = os.getenv("MAIL_SERVER", "None")  # 'smtp.gmail.com'
    MAIL_PORT = os.getenv("MAIL_PORT", "None")  # 465
    MAIL_USERNAME = os.getenv("MAIL_USERNAME", "None")  # mail@.com
    MAIL_PASSWORD = os.getenv("MAIL_PASSWORD", "None")
    MAIL_USE_TLS = os.getenv("MAIL_USE_TLS", False)
    MAIL_USE_SSL = os.getenv("MAIL_USE_SSL", True)
    MAIL_USE_LOCAL = os.getenv("MAIL_USE_LOCAL", "local")
    MAIL_ADMIN_SENDER = os.getenv("MAIL_ADMIN_SENDER", "admin@ai4green.app")
    MAIL_SAVE_DIR = os.getenv("MAIL_SAVE_DIR", "temp")

    # Marvin JS - Change to your own
    MARVIN_JS_API_KEY = os.getenv("MARVIN_JS_API_KEY", "")

    # reCaptcha Keys - Change to your own
    RECAPTCHA_PUBLIC_KEY = os.getenv("RECAPTCHA_PUBLIC_KEY", "")
    RECAPTCHA_PRIVATE_KEY = os.getenv("RECAPTCHA_PRIVATE_KEY", "")

    # Azurite file storage
    AZURE_STORAGE_CONNECTION_STRING = os.getenv(
        "AZURE_STORAGE_CONNECTION_STRING",
        "DefaultEndpointsProtocol=http;AccountName=devstoreaccount1;AccountKey=Eby8vdM02xNOcqFlqUwJPLlmEtlCDXJ1OUzFT50uSRZ6IFsuFq2UVErCz4I6tq/K1SZFPTOtr/KBHBeksoGMGw==;BlobEndpoint=http://127.0.0.1:10000/devstoreaccount1;",
    )
    STORAGE_CONTAINER = os.getenv("STORAGE_CONTAINER", "experiment-data")

    SQLALCHEMY_DATABASE_URI = os.getenv(
        "DATABASE_URL", "postgresql://postgres:postgres@localhost:5432/ai4green"
    )
    SQLALCHEMY_BINDS = {
        "db": SQLALCHEMY_DATABASE_URI,
        "update": "sqlite:///temp_update.sqlite",
    }

    APP_DIRECTORY = os.path.abspath(os.path.join(os.path.abspath(__file__), "..", ".."))

    # Traverse up directories to reach the project root
    PROJECT_ROOT = os.path.abspath(os.path.join(APP_DIRECTORY, ".."))

    # Construct paths relative to the project root
    PYPROJECT_PATH = os.path.join(PROJECT_ROOT, "pyproject.toml")
    HASH_FILE_PATH = os.path.join(PROJECT_ROOT, "hash.txt")

    RETROSYNTHESIS_API_URL = os.getenv(
        "RETROSYNTHESIS_API_URL", "http://127.0.0.1:8000/"
    )
    RETROSYNTHESIS_API_KEY = os.getenv("RETROSYNTHESIS_API_KEY", "retro_key")

    CONDITIONS_API_URL = os.getenv("CONDITIONS_API_URL", "http://127.0.0.1:9901")

    IPINFO_API_KEY = os.getenv("IPINFO_API_KEY", "")  # change to your own

    EXPORT_CONTROL_EMAIL_ADDRESS = os.getenv(
        "EXPORT_CONTROL_EMAIL_ADDRESS", ""
    )  # who to alert for controlled substance usage

    CONTROLLED_SUBSTANCES = controlled_substance_inchi()

    EMBARGOED_COUNTRIES = uk_arms_embargoes()

<<<<<<< HEAD
=======
    OIDC_CLIENT_SECRETS = {
        "web": {
            "client_id": os.getenv("OIDC_CLIENT_ID", ""),
            "client_secret": os.getenv("OIDC_CLIENT_SECRET", ""),
            "auth_uri": os.getenv("OIDC_AUTH_URI", ""),
            "token_uri": os.getenv("OIDC_TOKEN_URI", ""),
            "userinfo_uri": os.getenv("OIDC_USERINFO_URI", ""),
            "issuer": os.getenv("OIDC_ISSUER", ""),
            # pass redirect uris as a comma-separated string (uri1,uri2,...)
            "redirect_uris": str.split(os.getenv("OIDC_REDIRECT_URIS", ""), ","),
        }
    }

>>>>>>> bb331acf
    MESSAGE_QUEUE_CONFIG = {
        "hostname": os.getenv("MESSAGE_QUEUE_HOSTNAME", "localhost:9092")
    }


class TestConfig(BaseConfig):
    TESTING = True
    DEBUG = True
    LIVESERVER_PORT = 8943
    LOGIN_DISABLED = False
    SQLALCHEMY_DATABASE_URI = os.getenv(
        "TEST_DATABASE_URL",
        "postgresql://postgres:postgres@localhost:5433/ai4greentest",
    )
    SQLALCHEMY_BINDS = {
        "db": SQLALCHEMY_DATABASE_URI,
        "update": "sqlite:///temp_update.sqlite",
    }


class DevConfig(BaseConfig):
    TESTING = False
    DEBUG = True


class DeploymentConfig(BaseConfig):
    TESTING = False
    DEBUG = False
    AZURE_BLOB_SERVICE_URL = os.getenv(
        "AZURE_BLOB_SERVICE_URL", "ai4greenreservestorage"
    )<|MERGE_RESOLUTION|>--- conflicted
+++ resolved
@@ -7,8 +7,8 @@
 
 from dotenv import load_dotenv
 from sources.services.controlled_substances import (
+    controlled_substance_inchi,
     uk_arms_embargoes,
-    controlled_substance_inchi,
 )
 
 load_dotenv()
@@ -141,8 +141,6 @@
 
     EMBARGOED_COUNTRIES = uk_arms_embargoes()
 
-<<<<<<< HEAD
-=======
     OIDC_CLIENT_SECRETS = {
         "web": {
             "client_id": os.getenv("OIDC_CLIENT_ID", ""),
@@ -156,7 +154,6 @@
         }
     }
 
->>>>>>> bb331acf
     MESSAGE_QUEUE_CONFIG = {
         "hostname": os.getenv("MESSAGE_QUEUE_HOSTNAME", "localhost:9092")
     }
