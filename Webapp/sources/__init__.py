--- conflicted
+++ resolved
@@ -12,8 +12,8 @@
 from sources.auxiliary import get_notification_number, get_workgroups
 from sources.extensions import db, login, ma, mail, migrate, oidc
 from sources.services.message_queue.producers import (
+    AzureQueueProducer,
     LoggingQueueProducer,
-    AzureQueueProducer,
 )
 from werkzeug.middleware.proxy_fix import ProxyFix
 
@@ -274,15 +274,12 @@
 
     app.register_blueprint(utils_bp)
 
-<<<<<<< HEAD
     from sources.blueprints.reaction_set import reaction_set_bp
 
     app.register_blueprint(reaction_set_bp)
 
     # from sources.blueprints.audit_logs import audit_log_bp
-=======
     from sources.blueprints.audit_logs import audit_log_bp
->>>>>>> 77b4521d
 
     app.register_blueprint(audit_log_bp)
 
