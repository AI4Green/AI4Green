--- conflicted
+++ resolved
@@ -86,7 +86,6 @@
       let jsonID = "reactant_" + jsonField;
       fillInputField(reactantFieldID, jsonID, i);
     }
-<<<<<<< HEAD
   }
   // iterate through and reload products data
   for (let i = 0; i < numberOfProducts; i++) {
@@ -96,27 +95,6 @@
       let productFieldID = "#js-product" + fieldID + j;
       let jsonID = "product_" + jsonField;
       fillInputField(productFieldID, jsonID, i);
-=======
-    // iterate through and reload solvents data
-    let numberOfSolvents = js_reaction_table_data["solvent_names"].length
-    for (let i=0; i < numberOfSolvents; i++) {
-        let j = String(i + 1)
-        document.querySelector('.js-add-solvent').click();
-        // wait for solvent data to be filled in from database before proceeding
-        await postSolventData(js_reaction_table_data["solvent_names"][i], i + 1, true)
-        // iterate through the dictionary for each solvent field
-        for (const [jsonField, fieldID] of Object.entries(solventFields)) {
-            let solventFieldID = "#js-solvent" + fieldID + j
-            let jsonID = "solvent_" + jsonField
-            fillInputField(solventFieldID, jsonID, i)
-        }
-        let numberOfReagents = Number($("#js-number-of-reagents").val());
-        let numberOfReactants = Number($("#js-number-of-reactants").val());
-        let solventTableNumberID = "#js-solvent-table-number" + j;
-        let solventTableNumber = numberOfReactants + numberOfReagents + Number(j);
-        $(solventTableNumberID).val(solventTableNumber);
-        updateProductTableNumber();
->>>>>>> 6a6dccfa
     }
   }
   // iterate through and reload reagents data
@@ -140,7 +118,11 @@
     let j = String(i + 1);
     document.querySelector(".js-add-solvent").click();
     // wait for solvent data to be filled in from database before proceeding
-    await postSolventData(js_reaction_table_data["solvent_names"][i], i + 1);
+    await postSolventData(
+      js_reaction_table_data["solvent_names"][i],
+      i + 1,
+      true,
+    );
     // iterate through the dictionary for each solvent field
     for (const [jsonField, fieldID] of Object.entries(solventFields)) {
       let solventFieldID = "#js-solvent" + fieldID + j;
@@ -176,9 +158,7 @@
   let js_summary_table_data = JSON.parse($("#js-summary-table-data").val());
   // load summary table if it has previously been loaded, element sustainability is used because this is autofilled upon load.
   if (js_summary_table_data["element_sustainability"] !== "undefined") {
-    setTimeout(async () => {
-      await showSummary("reload");
-    }, 1000);
+    setTimeout(showSummary("reload"), 1000);
   } else {
     $loadTracker.val("loaded");
   }
