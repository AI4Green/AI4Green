--- conflicted
+++ resolved
@@ -1414,10 +1414,7 @@
  */
 function autoChangeRequiredStyling(changedParameter, excludedNullValues = []) {
   // update styling of current reaction table (for reaction table reload)
-<<<<<<< HEAD
-=======
   autoChangeRequiredStyling2(changedParameter, excludedNullValues);
->>>>>>> 3fb55ef6
   // then set up the listener for future changes
   $(changedParameter).on("input change", function () {
     autoChangeRequiredStyling2(changedParameter, excludedNullValues);
