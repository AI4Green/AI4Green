--- conflicted
+++ resolved
@@ -1,11 +1,3 @@
-<<<<<<< HEAD
-=======
-// run observer if not in tutorial mode
-if ($("#js-tutorial").val() === "no") {
-  observer();
-}
-
->>>>>>> 3fb55ef6
 function observer() {
   // this line detects any changes user makes to any input field and saves 0.5 seconds after user stops focus on input
   $(document).on("change", ":input", function (e) {
@@ -93,12 +85,9 @@
   let workbook = $("#js-active-workbook").val();
   let reactionID = $("#js-reaction-id").val();
   let polymerIndices = identifyPolymers(rxn);
-<<<<<<< HEAD
-=======
   if (polymerIndices.length === 0) {
     polymerMode = true;
   }
->>>>>>> 3fb55ef6
   let userEmail = "{{ current_user.email }}";
   let demo = $("#js-demo").val();
   let tutorial = $("#js-tutorial").val();
@@ -124,11 +113,7 @@
           userEmail: userEmail,
           reactionSmiles: smilesNew,
           reactionRXN: rxn,
-<<<<<<< HEAD
-          polymerIndices: JSON.stringify(polymerIndices),
-=======
           polymerMode: polymerMode,
->>>>>>> 3fb55ef6
         },
         dataType: "json",
         success: function () {
@@ -280,7 +265,6 @@
     selectivity,
     toExport,
   } = getFieldData();
-  console.log("POST", reactionName);
   let summary_to_print_el = document.getElementById("section-to-print");
   let summary_to_print = "no summary data";
   if (summary_to_print_el !== null) {
@@ -450,7 +434,7 @@
         }
       } else {
         // if not locking reaction save as normal
-        flashUserSaveMessage("Reaction Changes Saved");
+        flashUserSaveMessage();
       }
     },
     error: function () {
@@ -504,10 +488,6 @@
     reactionImage = "";
   }
   let reactionClass = $("#reaction-class").val();
-<<<<<<< HEAD
-=======
-  console.log(reactionClass);
->>>>>>> 3fb55ef6
   let limitingReactantTableNumber = $(
     "#js-limiting-reactant-table-number",
   ).val();
@@ -967,9 +947,9 @@
   $("#reaction-saved-indicator").fadeOut("slow");
 }
 
-function flashUserSaveMessage(message) {
+function flashUserSaveMessage() {
   let $reactionSaveIndicator = $("#reaction-saved-indicator");
-  $reactionSaveIndicator.text(message);
+  $reactionSaveIndicator.text("Reaction Changes Saved");
   $reactionSaveIndicator
     .removeClass()
     .addClass("reaction-save-success")
