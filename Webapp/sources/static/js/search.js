--- conflicted
+++ resolved
@@ -6,10 +6,6 @@
   await sleep(1000);
   // sketcher changes when user clicks radio button
   await switchActiveEditor();
-<<<<<<< HEAD
-  // setTimeout(switchActiveEditor, 500);
-=======
->>>>>>> be5a3330
   $('input[name="sketcher-select"]').click(function () {
     switchActiveEditor();
   });
@@ -52,8 +48,6 @@
     $(`#image${idx1}`).append($("<div>").html(scheme));
   }
   document.getElementById("export-div").style.display = "none";
-<<<<<<< HEAD
-=======
 }
 
 function updateSelectedWorkGroup() {
@@ -76,5 +70,4 @@
       }
     },
   });
->>>>>>> be5a3330
 }