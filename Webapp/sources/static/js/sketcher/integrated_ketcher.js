--- conflicted
+++ resolved
@@ -32,17 +32,10 @@
  * Autosave when the sketcher is edited
  */
 function setupKetcherAutosave() {
-<<<<<<< HEAD
-  let ketcher = getKetcher();
-  ketcher.editor.subscribe("change", function () {
-    console.log("autosave call1");
-    setTimeout(autoSaveCheck(null, true), 100);
-=======
   getKetcher().then((ketcher) => {
     ketcher.editor.subscribe("change", function () {
       setTimeout(autoSaveCheck(null, true), 100);
     });
->>>>>>> b3495554
   });
 }
 
