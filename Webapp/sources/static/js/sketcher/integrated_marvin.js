--- conflicted
+++ resolved
@@ -19,7 +19,6 @@
  */
 async function newMarvinSketcher(IDSelector, marvinKey) {
   let marvinKey1 = await getMarvinKey();
-<<<<<<< HEAD
 
   try {
     // Use Promise.race to set a timeout for the entire operation
@@ -46,18 +45,6 @@
     return null;
   }
 
-=======
-  try {
-    await $.getScript("https://marvinjs.chemicalize.com/v1/client.js");
-    await $.getScript(
-      `https://marvinjs.chemicalize.com/v1/${marvinKey1}/client-settings.js`,
-    );
-  } catch (error) {
-    console.log(error.status);
-    abortMarvinSketcherCreation();
-    return null;
-  }
->>>>>>> be5a3330
   return ChemicalizeMarvinJs.createEditor(IDSelector);
 }
 
@@ -94,16 +81,10 @@
  * Switches back to Ketcher, disables further switching and hides the loading circle again
  */
 function abortMarvinSketcherCreation() {
-<<<<<<< HEAD
-  // alert("Marvin JS is temporarily unavailable")
-  $("#ketcher-select").prop("checked", true);
-  // $("#marvin-select").prop("disabled", true)
-=======
   // runs when
   alert("Marvin JS is temporarily unavailable");
   $("#ketcher-select").prop("checked", true);
   $("#marvin-select").prop("disabled", true);
->>>>>>> be5a3330
 }
 
 /**
@@ -154,14 +135,6 @@
 /**
  * Makes an image of the current reaction scheme and saves to a hidden HTML input
  */
-<<<<<<< HEAD
-function exportMarvinImage() {
-  let settings = { width: 600, height: 400 };
-  marvin.exportStructure("jpeg", settings).then(function (source) {
-    sessionStorage.setItem("reactionSchemeImage", source);
-    //$("#js-reaction-scheme-image").val(source);
-  });
-=======
 async function exportMarvinImage() {
   let settings = { width: 600, height: 400 };
   let reactionSchemeImage;
@@ -169,5 +142,4 @@
     reactionSchemeImage = source;
   });
   return reactionSchemeImage;
->>>>>>> be5a3330
 }