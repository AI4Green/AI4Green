--- conflicted
+++ resolved
@@ -17,18 +17,6 @@
   background: linear-gradient(90deg, #777778 50%, #82F5A8)
 }
 
-<<<<<<< HEAD
-.text-primary-green {
-    color: #82F5A8;
-}
-
-.text-secondary-green {
-    color: #62BA79;
-}
-
-.text-grey {
-    color: #777778;
-=======
 :root {
 --primary-green: #82F5A8;
 --primary-green-hover: #62BA79;
@@ -52,94 +40,39 @@
 
 .text-grey {
     color: var(--primary-grey);
->>>>>>> c28a5805
 }
 
 .btn.icon {
     height: 70px;
     width: 70px;
-<<<<<<< HEAD
-    background-color: #caf7e3;
-    border-color: #caf7e3;
-=======
     background-color: var(--icon-background);
     border-color: var(--icon-background);
->>>>>>> c28a5805
     border-radius: 35px;
     text-align: center;
     margin: 7px;
     line-height: 80px;
-<<<<<<< HEAD
-    color: #777778;
-=======
     color: var(--primary-grey);
->>>>>>> c28a5805
     transition: all 0.3s linear;
     font-size: 40;
 }
 
 .icon:hover {
-<<<<<<< HEAD
-  background-color: #777778;
-  border-color: #777778;
-  color: #82F5A8;
-=======
   background-color: var(--primary-grey);
   border-color: var(--primary-grey);
   color: var(--primary-green);
->>>>>>> c28a5805
   transform: scale(1.1);
 }
 
 .icon.focused {
-<<<<<<< HEAD
-  background-color: #777778;
-  border-color: #82F5A8;
-  border-width: 3;
-  color: #82F5A8;
-=======
   background-color: var(--primary-grey);
   border-color: var(--primary-green);
   border-width: 3;
   color: var(--primary-green);
->>>>>>> c28a5805
   transform: scale(1.1);
 }
 
 
 .btn.btn-primary {
-<<<<<<< HEAD
-  background-color: #777778;
-  border-color: #777778;
-  color: #82F5A8;
-}
-
-.btn.btn-primary:hover {
-  background-color: #686868;
-  border-color: #686868;
-}
-
-.btn.btn-secondary {
-  background-color: #82F5A8;
-  border-color: #82F5A8;
-  color: #777778;
-}
-
-.btn.btn-secondary:hover {
-  background-color: #62BA79;
-  border-color: #62BA79;
-}
-
-.btn.btn-success {
-    background-color: #82F5A8;
-  border-color: #82F5A8;
-  color: #777778;
-}
-
-.btn.btn-success:hover {
-  background-color: #62BA79;
-  border-color: #62BA79;
-=======
   background-color: var(--primary-grey);
   border-color: var(--primary-grey);
   color: var(--primary-green);
@@ -180,21 +113,10 @@
 .btn.btn-success:hover {
   background-color: var(--primary-green-hover);
   border-color: var(--primary-green-hover);
->>>>>>> c28a5805
   color: white
 }
 
 .btn.btn-info {
-<<<<<<< HEAD
-  background-color: #83F5F2;
-  border-color: #83F5F2;
-  color: #777778;
-}
-
-.btn.btn-info:hover {
-  background-color: #63B1B9;
-  border-color: #63B1B9;
-=======
   background-color: var(--primary-blue);
   border-color: var(--primary-blue);
   color: var(--primary-grey);
@@ -203,21 +125,10 @@
 .btn.btn-info:hover {
   background-color: var(--primary-blue-hover);
   border-color: var(--primary-blue-hover);
->>>>>>> c28a5805
   color: white
 }
 
 .btn.btn-danger{
-<<<<<<< HEAD
-    background-color: #F58683;
-    border-color: #F58683;
-    color: #777778;
-}
-
-.btn.btn-danger:hover {
-  background-color: #BB6A61;
-  border-color: #BB6A61;
-=======
     background-color: var(--primary-red);
     border-color: var(--primary-red);
     color: var(--primary-grey);
@@ -226,16 +137,11 @@
 .btn.btn-danger:hover {
   background-color: var(--primary-red-hover);
   border-color: var(--primary-red-hover);
->>>>>>> c28a5805
   color: white
 }
 
 .navbar.navbar-expand-md.navbar-dark.fixed-top.bg-dark{
-<<<<<<< HEAD
-  background: linear-gradient(90deg, #777778 50%, #82F5A8)
-=======
   background: linear-gradient(90deg, var(--primary-grey) 50%, var(--primary-green))
->>>>>>> c28a5805
 }
 
 #flash-messages{
