from datetime import datetime
from enum import Enum

import pytz
from sources.extensions import db

from .base import Model

metadata = db.Model.metadata


class ReactionType(Enum):
    STANDARD = "STANDARD"
    POLYMER = "POLYMER"


class Reaction(Model):
    """
    A Reaction is defined by;
    name: identifier
    date: date of creation of the reaction
    date_reaction: date when the reaction was performed
    precursor_reaction: links to the reaction in the database that preceded it
    successor_reaction: links to the reactions that follow on from this one
    green_metric: the score given for this reaction
    reactants: links to a set of reactants for this reaction
    products: links to a set of products for this reaction
    reagents: links to a set of reagents for this reaction
    solvent: links to a set of solvents for this reaction
    name_book_comp: this is the Unique PrimaryKey id for the reaction based on the
        name of the reaction and the workbook it is performed in
    """

    __tablename__ = "Reaction"

    def __init__(self, **kwargs) -> None:
        self.time_of_creation = datetime.now(pytz.timezone("Europe/London")).replace(
            tzinfo=None
        )
        super().__init__(**kwargs)

    __table_args__ = (
        db.UniqueConstraint("workbooks", "name"),
        db.UniqueConstraint("workbooks", "reaction_id"),
    )

    id = db.Column(db.Integer, primary_key=True)
    reaction_id = db.Column(db.Text, nullable=False)
    name = db.Column(db.Text, nullable=False)
    description = db.Column(db.Text, nullable=False, default="")
<<<<<<< HEAD
=======
    reaction_image = db.Column(db.Text, default="")
    reaction_type = db.Column(
        db.Enum(ReactionType),
        server_default=ReactionType.STANDARD.value,
        default=ReactionType.STANDARD.value,
    )
    polymerisation_type = db.Column(db.Text, default="")
>>>>>>> 393d7fc3
    reaction_class = db.Column(db.Text, nullable=False, default="")
    creator = db.Column(
        db.ForeignKey("Person.id", ondelete="CASCADE"), nullable=False, index=True
    )
    time_of_creation = db.Column(db.DateTime, nullable=False)
    time_of_update = db.Column(db.DateTime)
    date_reaction = db.Column(db.DateTime)
    green_metric = db.Column(db.Float(53))
    workbooks = db.Column(
        db.ForeignKey("WorkBook.id", ondelete="CASCADE"), nullable=False
    )
    reactants = db.Column(db.ARRAY(db.Text()), nullable=False, default="{}")  # smiles
    products = db.Column(db.ARRAY(db.Text()), nullable=False, default="{}")  # smiles
    reagents = db.Column(db.ARRAY(db.Text()), nullable=False, default="{}")  # smiles
    solvent = db.Column(
        db.ARRAY(db.Text()), nullable=False, default="{}"
    )  # primary keys
    reaction_table_data = db.Column(db.JSON, nullable=False)
    summary_table_data = db.Column(db.JSON, nullable=False)
    reaction_smiles = db.Column(db.Text, nullable=False, default="")
    complete = db.Column(db.Text, nullable=False)
    status = db.Column(db.Text, nullable=False)
    precursor_reaction = db.relationship(
        "Reaction",
        secondary="Reaction_Reaction",
        primaryjoin="Reaction.id == Reaction_Reaction.c.reaction",
        foreign_keys="[Reaction_Reaction.c.reaction]",
    )
    successor_reaction = db.relationship(
        "Reaction",
        secondary="Reaction_Reaction",
        primaryjoin="Reaction.id == Reaction_Reaction.c.reaction_2",
        foreign_keys="[Reaction_Reaction.c.reaction_2]",
        viewonly=True,
    )
    file_attachments = db.relationship("ReactionDataFile", backref="reaction_file")
    addenda = db.relationship("ReactionNote", backref="reaction_addenda")

    creator_person = db.relationship("Person", foreign_keys=[creator])
    workbook = db.relationship("WorkBook", foreign_keys=[workbooks])

    data_export_request_id = db.Column(
        db.Integer, db.ForeignKey("DataExportRequest.id")
    )


t_Reaction_Reaction = db.Table(
    "Reaction_Reaction",
    metadata,
    db.Column(
        "reaction",
        db.ForeignKey("Reaction.id", ondelete="CASCADE"),
        primary_key=True,
        nullable=False,
    ),
    db.Column(
        "reaction_2",
        db.ForeignKey("Reaction.id", ondelete="CASCADE"),
        primary_key=True,
        nullable=False,
        index=True,
    ),
)<|MERGE_RESOLUTION|>--- conflicted
+++ resolved
@@ -48,8 +48,6 @@
     reaction_id = db.Column(db.Text, nullable=False)
     name = db.Column(db.Text, nullable=False)
     description = db.Column(db.Text, nullable=False, default="")
-<<<<<<< HEAD
-=======
     reaction_image = db.Column(db.Text, default="")
     reaction_type = db.Column(
         db.Enum(ReactionType),
@@ -57,7 +55,6 @@
         default=ReactionType.STANDARD.value,
     )
     polymerisation_type = db.Column(db.Text, default="")
->>>>>>> 393d7fc3
     reaction_class = db.Column(db.Text, nullable=False, default="")
     creator = db.Column(
         db.ForeignKey("Person.id", ondelete="CASCADE"), nullable=False, index=True
@@ -78,6 +75,7 @@
     reaction_table_data = db.Column(db.JSON, nullable=False)
     summary_table_data = db.Column(db.JSON, nullable=False)
     reaction_smiles = db.Column(db.Text, nullable=False, default="")
+    reaction_rxn = db.Column(db.Text, default="")
     complete = db.Column(db.Text, nullable=False)
     status = db.Column(db.Text, nullable=False)
     precursor_reaction = db.relationship(
