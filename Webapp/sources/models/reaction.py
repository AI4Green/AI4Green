from datetime import datetime

import pytz
from sources.extensions import db

from .base import Model

metadata = db.Model.metadata


class Reaction(Model):
    """
    A Reaction is defined by;
    name: identifier
    date: date of creation of the reaction
    date_reaction: date when the reaction was performed
    precursor_reaction: links to the reaction in the database that preceded it
    successor_reaction: links to the reactions that follow on from this one
    green_metric: the score given for this reaction
    reactants: links to a set of reactants for this reaction
    products: links to a set of products for this reaction
    reagents: links to a set of reagents for this reaction
    solvent: links to a set of solvents for this reaction
    name_book_comp: this is the Unique PrimaryKey id for the reaction based on the
        name of the reaction and the workbook it is performed in
    """

    __tablename__ = "Reaction"

    def __init__(self, **kwargs) -> None:
        self.time_of_creation = datetime.now(pytz.timezone("Europe/London")).replace(
            tzinfo=None
        )
        super().__init__(**kwargs)

    __table_args__ = (
        db.UniqueConstraint("workbooks", "name"),
        db.UniqueConstraint("workbooks", "reaction_id"),
    )

    id = db.Column(db.Integer, primary_key=True)
    reaction_id = db.Column(db.Text, nullable=False)
    name = db.Column(db.Text, nullable=False)
    description = db.Column(db.Text, nullable=False, default="")
<<<<<<< HEAD
=======
    reaction_image = db.Column(db.Text, default="")
    reaction_type = db.Column(
        db.Enum(ReactionType),
        server_default=ReactionType.STANDARD.value,
        default=ReactionType.STANDARD.value,
        nullable=False,
    )
    polymerisation_type = db.Column(db.Text, default="")
>>>>>>> f6b47490
    reaction_class = db.Column(db.Text, nullable=False, default="")
    creator = db.Column(
        db.ForeignKey("Person.id", ondelete="CASCADE"), nullable=False, index=True
    )
    time_of_creation = db.Column(db.DateTime, nullable=False)
    time_of_update = db.Column(db.DateTime)
    date_reaction = db.Column(db.DateTime)
    green_metric = db.Column(db.Float(53))
    workbooks = db.Column(
        db.ForeignKey("WorkBook.id", ondelete="CASCADE"), nullable=False
    )
    reactants = db.Column(db.ARRAY(db.Text()), nullable=False, default="{}")  # smiles
    products = db.Column(db.ARRAY(db.Text()), nullable=False, default="{}")  # smiles
    reagents = db.Column(db.ARRAY(db.Text()), nullable=False, default="{}")  # smiles
    solvent = db.Column(
        db.ARRAY(db.Text()), nullable=False, default="{}"
    )  # primary keys
    reaction_table_data = db.Column(db.JSON, nullable=False)
    summary_table_data = db.Column(db.JSON, nullable=False)
    reaction_smiles = db.Column(db.Text, nullable=False, default="")
    complete = db.Column(db.Text, nullable=False)
    status = db.Column(db.Text, nullable=False)
    precursor_reaction = db.relationship(
        "Reaction",
        secondary="Reaction_Reaction",
        primaryjoin="Reaction.id == Reaction_Reaction.c.reaction",
        foreign_keys="[Reaction_Reaction.c.reaction]",
    )
    successor_reaction = db.relationship(
        "Reaction",
        secondary="Reaction_Reaction",
        primaryjoin="Reaction.id == Reaction_Reaction.c.reaction_2",
        foreign_keys="[Reaction_Reaction.c.reaction_2]",
        viewonly=True,
    )
    file_attachments = db.relationship("ReactionDataFile", backref="reaction_file")
    addenda = db.relationship("ReactionNote", backref="reaction_addenda")

    creator_person = db.relationship("Person", foreign_keys=[creator])
    workbook = db.relationship("WorkBook", foreign_keys=[workbooks])

    data_export_request_id = db.Column(
        db.Integer, db.ForeignKey("DataExportRequest.id")
    )


t_Reaction_Reaction = db.Table(
    "Reaction_Reaction",
    metadata,
    db.Column(
        "reaction",
        db.ForeignKey("Reaction.id", ondelete="CASCADE"),
        primary_key=True,
        nullable=False,
    ),
    db.Column(
        "reaction_2",
        db.ForeignKey("Reaction.id", ondelete="CASCADE"),
        primary_key=True,
        nullable=False,
        index=True,
    ),
)<|MERGE_RESOLUTION|>--- conflicted
+++ resolved
@@ -1,4 +1,5 @@
 from datetime import datetime
+from enum import Enum
 
 import pytz
 from sources.extensions import db
@@ -6,6 +7,11 @@
 from .base import Model
 
 metadata = db.Model.metadata
+
+
+class ReactionType(Enum):
+    STANDARD = "STANDARD"
+    POLYMER = "POLYMER"
 
 
 class Reaction(Model):
@@ -42,8 +48,6 @@
     reaction_id = db.Column(db.Text, nullable=False)
     name = db.Column(db.Text, nullable=False)
     description = db.Column(db.Text, nullable=False, default="")
-<<<<<<< HEAD
-=======
     reaction_image = db.Column(db.Text, default="")
     reaction_type = db.Column(
         db.Enum(ReactionType),
@@ -52,7 +56,6 @@
         nullable=False,
     )
     polymerisation_type = db.Column(db.Text, default="")
->>>>>>> f6b47490
     reaction_class = db.Column(db.Text, nullable=False, default="")
     creator = db.Column(
         db.ForeignKey("Person.id", ondelete="CASCADE"), nullable=False, index=True
@@ -73,6 +76,7 @@
     reaction_table_data = db.Column(db.JSON, nullable=False)
     summary_table_data = db.Column(db.JSON, nullable=False)
     reaction_smiles = db.Column(db.Text, nullable=False, default="")
+    reaction_rxn = db.Column(db.Text, default="")
     complete = db.Column(db.Text, nullable=False)
     status = db.Column(db.Text, nullable=False)
     precursor_reaction = db.relationship(
