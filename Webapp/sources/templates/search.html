{% extends "base.html" %}
{% block content %}
<head>
    <script type="text/javascript" src="{{ url_for('static', filename='js/sketcher/sketcher_utils.js') }}"></script>
    <script type="text/javascript" src="{{ url_for('static', filename='js/sketcher/integrated_marvin.js') }}"></script>
    <script type="text/javascript" src="{{ url_for('static', filename='js/sketcher/integrated_ketcher.js') }}"></script>
    <script type="text/javascript" src="{{ url_for('static', filename='js/search.js') }}"></script>
</head>
<div class="container-fluid">
    {% if not workgroups %}
        <b>You must belong to a workgroup to use the search feature</b>
    {% else %}
    <div class="row">
        <div id="search-options" class="col-2 py-3">
            <h5>Filters</h5>
            <form class="form">
                <div class="form-group">
                    <!--            workgroups -->
                    <label for="workgroup-select">Workgroup</label>
                    <select id="workgroup-select" class="form-control" onchange="updateSelectedWorkGroup()">
                        <option value="All">All</option>
                        {% for workgroup in workgroups %}
                        <option value="{{ workgroup }}">{{ workgroup }}</option>
                        {% endfor %}
                    </select>
                </div>
                <!--            workbooks -->
                <div class="form-group">
                    <label for="workbook-select">Workbook</label>
                    <select id="workbook-select" class="form-control"></select>
                </div>
<!--                following inputs require backend support before being made visible-->

                <!--                Creator dropdown - requires backend support -->
                <!--                <div class="form-group">-->
                <!--                    <label for="creator-select">Creator</label>-->
                <!--                    <select id="creator-select" class="form-control">-->
                <!--                    </select>-->
                <!--                </div>-->

                <!--                date range input requirs backend support-->
                <!--                <div class="form-group">-->
                <!--                    <label for="daterange">Creation Date Range</label>-->
                <!--                    <div id="daterange" class="input-group">-->
                <!--                        <input type="date" class="form-control">-->
                <!--                        <div class="input-group-text">to</div>-->
                <!--                        <input type="date" class="form-control">-->
                <!--                    </div>-->
                <!--                </div>-->

            </form>
        </div>

        <!--        end of search options-->
        <!--        search query column-->
        <div id="search-query" class="col-6 py-3">
            <h5>Search reactants and products by exact structure</h5>
            <div id="sketchers-div">
                <div>
                    Selected Reaction Sketcher:
                    <label> MarvinJS
                        <input type="radio" id="marvin-select" name="sketcher-select" checked="checked">
                    </label>
                    <label> Ketcher
                        <input type="radio" id="ketcher-select" name="sketcher-select">
                    </label>
                </div>
                <div class="loading-circle"></div>
                <div id="ketcher-sketcher"></div>
<<<<<<< HEAD
                    <div id="marvin-sketcher" style="width: 95%; height: 480px"></div>
=======
                <div id="marvin-sketcher" style="width: 800px; height: 480px"></div>
>>>>>>> 9b7ec87b
            </div>
<!--            structure search-->
            <div class="row mb-3">
<!--                <div class="col py-2">-->
<!--                    &lt;!&ndash;                radio buttons for structure search options&ndash;&gt;-->
<!--                    <b>Structure Search Options</b>-->
<!--                    <div class="form-check">-->
<!--                        <input name="structure-search-option" id="exact-structure" type="radio" class="form-check-input" checked="checked">-->
<!--                        <label for="exact-structure" class="form-check-label">Exact Structure</label>-->
<!--                    </div>-->
<!--                    <div class="form-check">-->
<!--                        <input name="structure-search-option" id="substructure" type="radio" class="form-check-input">-->
<!--                        <label for="substructure" class="form-check-label">Substructure</label>-->
<!--                    </div>-->
<!--                </div>-->
                <!--                end of radio buttons-->
                <div class="col d-flex align-items-end py-2">
                    <button id="structure-search-btn" class="btn btn-success ml-auto" onclick="structureSearch()">Structure Search</button>
                </div>
            </div>
<!--            end of structure search-->

            <!--            text search-->
<!--            <b>Text Search Options</b>-->
<!--            <div class="row mb-3">-->
<!--                <div class="col">-->
<!--                    <div class="form-check">-->
<!--                        <input name="text-search-option" id="exact-cas" type="radio" class="form-check-input" checked="checked">-->
<!--                        <label for="exact-cas" class="form-check-label">Exact CAS</label>-->
<!--                    </div>-->
<!--                    <div class="form-check">-->
<!--                        <input name="text-search-option" id="exact-name" type="radio" class="form-check-input">-->
<!--                        <label for="exact-name" class="form-check-label">Exact Compound Name</label>-->
<!--                    </div>-->
<!--                </div>-->
<!--                <div class="col">-->
<!--                    <div class="form-check">-->
<!--                        <input name="text-search-option" id="similar name" type="radio" class="form-check-input">-->
<!--                        <label for="similar name" class="form-check-label">Similar Compound Name</label>-->
<!--                    </div>-->
<!--                    <div class="form-check">-->
<!--                        <input name="text-search-option" id="metadata" type="radio" class="form-check-input">-->
<!--                        <label for="metadata" class="form-check-label">Metadata (Name/Description)</label>-->
<!--                    </div>-->
<!--                </div>-->
<!--            </div>-->
<!--            <div class="input-group mb-3">-->
<!--                <input type="text" class="form-control" placeholder="Text Search" aria-label="Text Search">-->
<!--                <div class="input-group-append">-->
<!--                    <button class="btn btn-outline-primary" onclick="textSearch()" type="button">Text Search</button>-->
<!--                </div>-->
<!--            </div>-->
            <!--        end of text search-->
        </div>
<!--        end of search query options-->
        <!--        search results column-->
        <div id="search-results" class="col-4 py-3">
            <h5>Results</h5>
            <div id="search-results-message">
            </div>
            <div id="search-results-contents" class="scrollClass">

            </div>

            <div id="export-div" style="display: none;">
                <h3>Export Reaction Data</h3>
                <button id="export-csv" class="btn btn-primary" onclick="getcsv()">Export as CSV</button>
                <button id="export-pdf" class="btn btn-primary" onclick="getpdf()">Export to Print/PDF</button>
                <br><br>
                <p>Please note that not all data will be exported for reactions last updated before version 1.5.</p>
            </div>

        </div>

    </div>
    {% endif %}
    <input type="hidden" value="{{ url_for('static', filename='ketcher/index.html') }}" id="ketcher-source">
</div>
{% endblock %}<|MERGE_RESOLUTION|>--- conflicted
+++ resolved
@@ -67,11 +67,7 @@
                 </div>
                 <div class="loading-circle"></div>
                 <div id="ketcher-sketcher"></div>
-<<<<<<< HEAD
                     <div id="marvin-sketcher" style="width: 95%; height: 480px"></div>
-=======
-                <div id="marvin-sketcher" style="width: 800px; height: 480px"></div>
->>>>>>> 9b7ec87b
             </div>
 <!--            structure search-->
             <div class="row mb-3">
@@ -148,6 +144,5 @@
 
     </div>
     {% endif %}
-    <input type="hidden" value="{{ url_for('static', filename='ketcher/index.html') }}" id="ketcher-source">
 </div>
 {% endblock %}