--- conflicted
+++ resolved
@@ -32,229 +32,8 @@
     {{ reaction_table_components.table_headings(units) }}
 
     {% for reactant in reactants %}
-<<<<<<< HEAD
         {{  reaction_table_components.reactant_row(reactant, loop.index) }}
     {% endfor %}
-=======
-    <input type="hidden" value="{{ loop.index }}" id="js-reactant-loop-index">
-        <tr class="not-novel-compound-input">
-            <td><input id="js-reactant-table-number{{ loop.index }}" style="width: 40px; border-width:0px;" type="number" value="{{ loop.index }}" readonly></td>
-            <td style='width: 200px;'><input  id="js-reactant{{ loop.index }}" style="width: 200px; border-width:0px;" value="{{ reactant }}"></td>
-            <td><input  type="radio" step="any"
-                    name="reactant-limiting" id="js-reactant-limiting{{ loop.index }}" value="{{ loop.index }}"  class="js-reactant-limiting">
-            </td>
-            <td><input style="width: 70px; border-width:0px;" type="number" step="any" value="{{ reactant_mol_weights[loop.index0] }}"
-                    id="js-reactant-molecular-weight{{ loop.index }}" readonly>
-            </td>
-            <td><input style="width: 60px; border-width:0px;" type="number" step="any" placeholder="-" min="0"
-                    {% if reactant_densities %}value="{{ reactant_densities[loop.index0] }}"{% endif %}
-                    id="js-reactant-density{{ loop.index }}"></td>
-            <td><input style="width: 60px; border-width:0px;" type="number" step="any" placeholder="-" min="0"
-                    {% if reactant_сoncentrations %}value="{{ reactant_сoncentrations[loop.index0] }}"{% endif %}
-                    id="js-reactant-concentration{{ loop.index }}"></td>
-            <td><input style="width: 60px;" type="number" step="any" min="0" id="js-reactant-equivalent{{ loop.index }}" placeholder="-"
-                    {% if loop.index == 1 %} value="1" readonly {% else %}
-                    {% if reactant_equivalents %}value="{{ reactant_equivalents[loop.index0] }}"{% endif %}
-                    {% endif %}></td>
-            <td><input style="width: 60px; border-width:0px;" type="number" step="any" placeholder="-" min="0"
-                    {% if rounded_reactant_amounts %}value="{{ rounded_reactant_amounts[loop.index0] }}"{% endif %}
-                    id="js-reactant-rounded-amount{{ loop.index }}" class="js-reactant-rounded-amounts"
-                    readonly></td>
-            <td><input style="width: 60px; border-width:0px;" type="number" step="any" placeholder="-" min="0"
-                    {% if rounded_reactant_volumes %}value="{{ rounded_reactant_volumes[loop.index0] }}"{% endif %}
-                    id="js-reactant-rounded-volume{{ loop.index }}"
-                    readonly></td>
-            <td><input style="width: 60px;" type="number" step="any" placeholder="-" min="0" id="js-reactant-rounded-mass{{ loop.index }}" class="js-reactant-rounded-masses"
-                    {% if rounded_reactant_masses %}value="{{ rounded_reactant_masses[loop.index0] }}"{% endif %}
-                    {% if loop.index == 1 %} {% else %}
-                    readonly
-                    {% endif %}></td>
-            <td><select size="1" class="physical-form" id="js-reactant-physical-form{{ loop.index }}">
-                    <option value="-select-" selected>-select-</option>
-                    <option value="Dense solid">Dense solid</option>
-                    <option value="Non-volatile liquid">Non-volatile liquid (b.p. &gt; 130&#8451;)</option>
-                    <option value="Unknown">Unknown</option>
-                    <option value="Dusty Solid">Dusty Solid</option>
-                    <option value="Lyophilised solid">Lyophilised solid</option>
-                    <option value="Volatile liquid">Volatile liquid (70&#8451; &le; b.p. &le; 130&#8451;)</option>
-                    <option value="Gas">Gas</option>
-                    <option value="Highly volatile liquid">Highly volatile liquid (b.p. &lt; 70&#8451;)</option>
-                    <option value="Aerosol">Aerosol</option>
-                    <option value="Solution that promotes skin absorption">Solution that promotes skin absorption</option>
-                </select></td>
-            <td><textarea class="text-in-table" id="js-reactant-hazards{{ loop.index }}" readonly>{{ reactant_hazards[loop.index0] }}</textarea></td>
-            <td><button onclick="reportWindow(this.id)" data-toggle="modal" data-target="#report-compound-data-modal" title="Report incorrect compound data" class="btn btn-outline-dark btn-light btn-sm" id="js-report-reactant{{ loop.index }}" type="button"><i class="bi bi-exclamation-circle"></i></button></td>
-            <td></td>
-        </tr>
-        <input type="hidden"
-        {% if reactant_amounts %}value="{{ reactant_amounts[loop.index0] }}"{% endif %}
-        id="js-reactant-amount{{ loop.index }}">
-        <input type="hidden"
-        {% if reactant_volumes %}value="{{ reactant_volumes[loop.index0] }}"{% endif %}
-        id="js-reactant-volume{{ loop.index }}">
-        <input type="hidden"
-        {% if reactant_masses %}value="{{ reactant_masses[loop.index0] }}"{% endif %}
-        id="js-reactant-mass{{ loop.index }}">
-        <input type="hidden" value="{{ reactant_primary_keys[loop.index0] }}" id="js-reactant-primary-key{{ loop.index }}">
-
-        {% endfor %}
-        <input type="hidden" value="{{ number_of_reactants }}" id="js-number-of-reactants">
-
-        <tbody id="js-reagent-table">
-            <tr style="display: none" id="js-input-reagent1">
-                <td style="text-align:center;">New<br>Compound</td>
-                <td>Name</td>
-                <td>SMILES</td>
-                <td>Hazard Codes</td>
-                <td>CAS</td>
-                <td>MW</td>
-                <td>Density</td>
-                <td>Conc.</td>
-            </tr>
-            <tr style="display: none" id="js-input-reagent2">
-                <td></td>
-                <td><input style="width: 200px;" class="add-highlight-unfilled-cell no_autosave"  type="text" id="js-input-reagent-name" placeholder="Required"></td>
-                <td><input style="width: 200px" type="text" id="js-input-reagent-smiles" placeholder="Optional" class="no_autosave"></td>
-                <td><input style="width: 200px" type="text" id="js-input-reagent-hazards" placeholder="Optional (HXXX-etc.)" class="no_autosave"></td>
-                <td><input style="width: 200px" type="text" id="js-input-reagent-cas" placeholder="Optional" class="no_autosave"></td>
-                <td><input style="width: 60px" type="number" id="js-input-reagent-mw" placeholder="Opt." class="no_autosave"></td>
-                <td><input style="width: 60px" type="number" id="js-input-reagent-density" placeholder="Opt." class="no_autosave"></td>
-                <td><input style="width: 60px" type="number" id="js-input-reagent-concentration" placeholder="Opt." class="no_autosave"></td>
-                <td><button type="button" id="js-input-reagent" class="btn btn-outline-dark"
-                            onclick="submitNovelCompoundViaTable('reagent')" title="Add compound to database" style="width: fit-content;">Input</button></td>
-                <td><button type="button" id="js-input-cancel" class="js-input-cancel btn btn-outline-dark"
-                            style="width: fit-content;" onclick="cancelNovelCompoundInput('reagent')">Cancel</button></td>
-            </tr>
-            <tr class="not-novel-compound-input" id="reagent-row">
-                <td></td>
-                <td><b>Catalysts/reagents</b> <button id="js-add-new-reagent-by-table" title="Add new reagent to database" onclick="makeReagentInput()" class="btn btn-outline-dark" style="width: fit-content;">Add new reagent to database</button></td>
-                <td></td>
-                <td></td>
-                <td></td>
-                <td></td>
-                <td></td>
-                <td></td>
-                <td></td>
-                <td></td>
-                <td></td>
-                <td><button type="button" title="Add reagent to reaction" onclick="addNewReagent()" class="js-add-reagent btn btn-success" style="width: fit-content;">Add Reagent</button></td>
-            </tr>
-        </tbody>
-
-
-        <tbody id="js-solvent-table">
-            <tr id="solvent-row">
-                <td></td>
-                <td><b>Solvents</b><button id="js-add-new-solvent-by-table" title="Add new solvent to database" onclick="makeSolventInput()" class="btn btn-outline-dark" style="width: fit-content;">Add new solvent to database</button></td>
-                <td></td>
-                <td></td>
-                <td></td>
-                <td></td>
-                <td></td>
-                <td></td>
-                <td><select size="1" name="solventVolumeUnit" id="js-solvent-volume-unit">
-                        <option value="mL" selected>mL</option>
-                        <option value="μL">μL</option>
-                    </select></td>
-                <td></td>
-                <td></td>
-                <td><button type="button" title="Add solvent to reaction" onclick="addNewSolvent()" class="js-add-solvent btn btn-primary" style="width: fit-content;">Add Solvent</button></td>
-            </tr>
-            <tr style="display: none" id="js-input-solvent1">
-                <td style="text-align:center;">New<br>Compound</td>
-                <td>Name</td>
-                <td>SMILES</td>
-                <td>Hazard Codes</td>
-                <td>CAS</td>
-                <td>MW</td>
-                <td>Density</td>
-                <td>Conc.</td>
-            </tr>
-            <tr style="display: none" id="js-input-solvent2">
-                <td></td>
-                <td><input style="width: 200px;" class="add-highlight-unfilled-cell no_autosave"  type="text" id="js-input-solvent-name" placeholder="Required"></td>
-                <td><input style="width: 200px" type="text" id="js-input-solvent-smiles" placeholder="Optional" class="no_autosave"></td>
-                <td><input style="width: 200px" type="text" id="js-input-solvent-hazards" placeholder="Optional (HXXX-etc.)" class="no_autosave"></td>
-                <td><input style="width: 200px" type="text" id="js-input-solvent-cas" placeholder="Optional" class="no_autosave"></td>
-                <td><input style="width: 60px" type="number" id="js-input-solvent-mw" placeholder="Opt." class="no_autosave"></td>
-                <td><input style="width: 60px" type="number" id="js-input-solvent-density" placeholder="Opt." class="no_autosave"></td>
-                <td><input style="width: 60px" type="number" id="js-input-solvent-concentration" placeholder="Opt." class="no_autosave"></td>
-                <td><button type="button" id="js-input-solvent" class="btn btn-outline-dark"
-                            onclick="submitNovelCompoundViaTable('solvent')" title="Add solvent to database" style="width: fit-content;">Input</button></td>
-                <td><button type="button" id="js-input-solvent-cancel" class="js-input-cancel btn btn-outline-dark"
-                            style="width: fit-content;" onclick="cancelNovelCompoundInput('solvent')">Cancel</button></td>
-            </tr>
-        </tbody>
-
-        <tr class="not-novel-compound-input">
-            <td></td>
-            <td><b>Product</b></td>
-            <td><b>Desired Product?</b></td>
-            <td></td>
-            <td></td>
-            <td></td>
-            <td></td>
-            <td><select size="1" name="productAmountUnit" id="js-product-amount-unit">
-                <option value="mol">mol</option>
-                <option value="mmol" selected>mmol</option>
-                <option value="μmol">μmol</option>
-            </select></td>
-            <td></td>
-            <td><select size="1" name="productMassUnit" id="js-product-mass-unit">
-                <option value="g">g</option>
-                <option value="mg" selected>mg</option>
-                <option value="μg">μg</option>
-            </select></td>
-            <td></td>
-            <td></td>
-            <td></td>
-            <td></td>
-        </tr>
-
-        {% for product in products %}
-        <tr class="not-novel-compound-input">
-            <td><input type="number" id="js-product-table-number{{ loop.index }}" value="{{ product_table_numbers[loop.index0] }}" style="width:40px; border:none" readonly></td>
-            <td style='width: 200px;'><input  id="js-product{{ loop.index }}" style="width: 200px; border-width:0px;" value="{{ product }}"></td>
-            <td><input type="radio" id="js-main-product{{ loop.index }}" name="js-main-product" value="{{ product_table_numbers[loop.index0] }}" class="js-main-product"></td>
-                <script>
-                $('input[name="js-main-product"]').first().prop('checked', true)
-                </script>
-            <td><input type="number" step="any" value="{{ product_mol_weights[loop.index0] }}"
-                       id="js-product-molecular-weight{{ loop.index }}" style="width: 70px; border:none" readonly></td>
-            <td></td>
-            <td></td>
-            <td><input style="width: 60px;" type="number" step="any" min="0" id="js-product-equivalent{{ loop.index }}" placeholder="1" value="1"
-                    {% if product_equivalents %} value="{{ product_equivalents[loop.index0] }}" {% endif %}></td>
-            <td><input type="number" step="any" placeholder="-" min="0"
-                {% if rounded_product_amounts %}value="{{ rounded_product_amounts[loop.index0] }}"{% endif %}
-                id="js-product-rounded-amount{{ loop.index }}" style="width: 60px; border:none" readonly></td>
-            <td></td>
-            <td style="width:4.3em"><input type="number" step="any" placeholder="-" min="0"
-                {% if rounded_product_masses %}value="{{ rounded_product_masses[loop.index0] }}"{% endif %}
-                id="js-product-rounded-mass{{ loop.index }}" style="width: 60px; border:none" readonly></td>
-            <td><select size="1" class='physical-form' id="js-product-physical-form{{ loop.index }}">
-                <option value="-select-" selected>-select-</option>
-                <option value="Dense solid">Dense solid</option>
-                <option value="Non-volatile liquid">Non-volatile liquid (b.p. &gt; 130&#8451;)</option>
-                <option value="Unknown">Unknown</option>
-                <option value="Dusty Solid">Dusty Solid</option>
-                <option value="Lyophilised solid">Lyophilised solid</option>
-                <option value="Volatile liquid">Volatile liquid (70&#8451; &le; b.p. &le; 130&#8451;)</option>
-                <option value="Gas">Gas</option>
-                <option value="Highly volatile liquid">Highly volatile liquid (b.p. &lt; 70&#8451;)</option>
-                <option value="Aerosol">Aerosol</option>
-                <option value="Solution that promotes skin absorption">Solution that promotes skin absorption</option>
-            </select></td>
-            <td><textarea class="text-in-table" id="js-product-hazard{{ loop.index }}" readonly>{{ product_hazards[loop.index0] }}</textarea></td>
-            <td><button onclick="reportWindow(this.id)" data-toggle="modal" data-target="#report-compound-data-modal" title="Report incorrect compound data" class="btn btn-outline-dark btn-light btn-sm" id="js-report-product{{ loop.index }}" type="button"><i class="bi bi-exclamation-circle"></i></button></td>
-            <td></td>
-        </tr>
-        <input type="hidden" {% if product_amounts %}value="{{ product_amounts[loop.index0] }}"{% endif %}
-               id="js-product-amount{{ loop.index }}">
-        <input type="hidden" {% if product_masses %}value="{{ product_masses[loop.index0] }}"{% endif %}
-               id="js-product-mass{{ loop.index }}">
-        <input type="hidden" value="{{ product_primary_keys[loop.index0] }}" id="js-product-primary-key{{ loop.index }}">
->>>>>>> b315f7e3
 
     {#      Reagent/catalyst input  #}
     {{ reaction_table_components.reagent_or_solvent_heading("reagent", units)}}
@@ -274,8 +53,6 @@
     {% for product in products %}
         {{  reaction_table_components.product_row(product, loop.index) }}
     {% endfor %}
-
-
 
     </table>
 
