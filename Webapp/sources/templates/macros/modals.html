{% macro render_new_reaction_modal() -%}
<!-- new reaction modal -->
    <div class="modal fade" id="new-reaction-modal" tabindex="-1" role="dialog" aria-labelledby="new-reaction-modal-title">
      <div class="modal-dialog modal-dialog-centered" role="document">
        <div class="modal-content">
          <div class="modal-header">
            <h5 class="modal-title" id="new-reaction-modal-title">New Reaction</h5>
            <button type="button" class="close" data-dismiss="modal" aria-label="Close"></button>
          </div>
          <div id="new-reaction-body">
              <div id="new-reaction-inner-body">
                  <br>
                  <form>
                      <label class="new-reaction-label">
                          Reaction ID
                          <input id="new-reaction-id-input" class="new-reaction-input" disabled value= "">
                      </label>
                      <label class="new-reaction-label">
                          Reaction Name
                          <input id="new-reaction-name" type="text" class="new-reaction-input">
                      </label>
                  </form>
                  <div style="padding-left: 5px; color: red" id="error-warning-new-reaction"></div>
              </div>

          </div>
          <div class="modal-footer">
            <button type="button" class="btn btn-danger" data-dismiss="modal" id="new-reaction-data-close">Cancel</button>
            <button type="button" class="btn btn-success" id="new-reaction-data-submit" onclick="newReactionCreate()">Create</button>
              <input type="hidden" id="old-reaction-id">

          </div>
        </div>
      </div>
    </div>
{%- endmacro %}

{% macro toxicity_modal(toxicity_list) %}
    <div class="modal fade" id="toxicityModal" tabindex="-1" role="dialog">
        <div class="modal-dialog" role="document">
            <div class="modal-content">
                <div class="modal-header">
                    <h5 class="modal-title">Toxicity Warning</h5>
                </div>
                <div class="modal-body">
                    <p>Your reaction involves the use of hazardous substances that may have the following toxicities:</p>
                    <ul>
                        {% for toxicity in toxicity_list %}
                            <li>{{ toxicity.capitalize() }}</li>
                        {% endfor %}
                    </ul>
                    <p>You should display signs in the lab to alert other lab users.</p>
                    {% for toxicity in toxicity_list %}
                        <button  onclick="printToxicitySign('{{ toxicity }}')" class="btn btn-danger toxicity-print-sign" data-toxicity={{ toxicity }}>
                            Print {{ toxicity.capitalize()  }} Sign
                        </button><br><br>
                    {%  endfor %}
                </div>
                <div class="modal-footer">
                    <button data-dismiss="modal" type="button" id="toxicity-modal-confirm" class="btn btn-primary">Confirm</button>
                </div>
            </div>
        </div>
    </div>
{% endmacro %}

<<<<<<< HEAD
{% macro new_reaction_set_modal() -%}
<!-- new reaction set modal -->
<div class="modal fade" id="new-reaction-set-modal" tabindex="-1" role="dialog" aria-labelledby="new-reaction-modal-title">
  <div class="modal-dialog modal-dialog-centered" role="document">
    <div class="modal-content">
      <div class="modal-header">
        <h5 class="modal-title" id="new-reaction-set-modal-title">New Reaction Set</h5>
        <button type="button" class="close" data-dismiss="modal" aria-label="Close"></button>
      </div>
      <div id="new-reaction-set-body">
        <div id="new-reaction-set-inner-body" class="p-3">
          <form>
            <div class="form-group">
              <label for="new-reaction-set-id-input">Reaction Set ID</label>
              <input id="new-reaction-set-id-input" class="form-control" disabled value="">
            </div>

            <div class="form-group">
              <label for="new-reaction-set-name">Reaction Set Name</label>
              <input id="new-reaction-set-name" type="text" class="form-control">
            </div>

            <div class="form-group">
              <label for="reactor-type">Reactor Type</label>
              <select id="reactor-type" class="form-control" onchange="toggleReactorOptions()">
                <option value="">Select Reactor</option>
                <option value="well-plate">Well Plate</option>
                <option value="carousel">Carousel</option>
              </select>
            </div>

            <!-- Carousel-only reactions dropdown -->
            <div class="form-group" id="carousel-reaction-count" style="display: none;">
              <label for="new-reaction-count">Number of Reactions</label>
              <select id="new-reaction-count" class="form-control">
                <option value="">Select number</option>
                {% for i in range(1, 13) %}
                  <option value="{{ i }}">{{ i }}</option>
                {% endfor %}
              </select>
            </div>

            <!-- Well Plate options -->
            <div id="well-plate-options" class="form-group" style="display:none;">
              <label>Well Plate Format</label>
              <div class="btn-group btn-group-toggle d-flex mb-2" data-toggle="buttons">
                <label class="btn btn-outline-primary flex-fill">
                  <input type="radio" name="well-plate-option" value="96" autocomplete="off" onchange="showCustomSize(false)"> 96 Well
                </label>
                <label class="btn btn-outline-primary flex-fill">
                  <input type="radio" name="well-plate-option" value="48" autocomplete="off" onchange="showCustomSize(false)"> 48 Well
                </label>
                <label class="btn btn-outline-primary flex-fill">
                  <input type="radio" name="well-plate-option" value="24" autocomplete="off" onchange="showCustomSize(false)"> 24 Well
                </label>
                <label class="btn btn-outline-primary flex-fill">
                  <input type="radio" name="well-plate-option" value="custom" autocomplete="off" onchange="showCustomSize(true)"> Custom Size
                </label>
              </div>

              <div id="custom-size-inputs" style="display: none;">
                <div class="form-row">
                  <div class="col">
                    <label for="custom-rows">Rows</label>
                    <input type="number" class="form-control" id="custom-rows" min="1">
                  </div>
                  <div class="col">
                    <label for="custom-columns">Columns</label>
                    <input type="number" class="form-control" id="custom-columns" min="1">
                  </div>
                </div>
              </div>

              <small class="form-text text-muted">Choose a predefined size or select custom size.</small>
            </div>
          </form>

          <div style="padding-left: 5px; color: red" id="error-warning-new-reaction-set"></div>
        </div>
      </div>

      <div class="modal-footer">
        <button type="button" class="btn btn-danger" data-dismiss="modal" id="new-reaction-data-close">Cancel</button>
        <button type="button" class="btn btn-success" id="new-reaction-data-submit" onclick="newReactionCreate()">Create</button>
        <input type="hidden" id="old-reaction-id">
=======

{% macro suggest_comment_modal() -%}
<!-- suggest comment modal -->
<div class="modal fade" id="suggest-comment-modal" tabindex="-1" role="dialog" aria-labelledby="suggest-comment-modal-title">
  <div class="modal-dialog modal-dialog-centered" role="document">
    <div class="modal-content">
      <div class="modal-header">
        <h5 class="modal-title" id="suggest-comment-modal-title">Suggest Comment</h5>
        <button type="button" class="close" data-dismiss="modal" aria-label="Close"></button>
      </div>
      <div class="modal-body">
        <form>
          <label for="suggest-comment-text">Comments</label>
          <textarea id="suggest-comment-text" class="form-control" rows="4" placeholder="Enter your suggestion..."></textarea>
        </form>
        <div style="padding-left: 5px; color: red" id="error-warning-suggest-comment"></div>
      </div>
      <div class="modal-footer">
        <button type="button" class="btn btn-danger" data-dismiss="modal">Cancel</button>
        <button type="button" id="submit-suggest-comments" class="btn btn-warning" onclick="submitSuggestComment(this.value)">Submit</button>
>>>>>>> 43c36034
      </div>
    </div>
  </div>
</div>
<<<<<<< HEAD

<script>
function toggleReactorOptions() {
  const reactor = document.getElementById('reactor-type').value;
  const wellOptions = document.getElementById('well-plate-options');
  const carouselCount = document.getElementById('carousel-reaction-count');

  // Reset both
  wellOptions.style.display = 'none';
  carouselCount.style.display = 'none';
  clearAllWellPlateInputs();

  if (reactor === 'well-plate') {
    wellOptions.style.display = 'block';
  } else if (reactor === 'carousel') {
    carouselCount.style.display = 'block';
  }
}

function showCustomSize(show) {
  const customInputs = document.getElementById('custom-size-inputs');
  customInputs.style.display = show ? 'block' : 'none';

  if (!show) {
    document.getElementById('custom-rows').value = '';
    document.getElementById('custom-columns').value = '';
  }
}

function clearAllWellPlateInputs() {
  document.querySelectorAll('input[name="well-plate-option"]').forEach(r => r.checked = false);
  document.getElementById('custom-rows').value = '';
  document.getElementById('custom-columns').value = '';
  document.getElementById('custom-size-inputs').style.display = 'none';
}
</script>
=======
{%- endmacro %}


{% macro reject_reaction_modal() -%}
<!-- reject reaction modal -->
<div class="modal fade" id="reject-reaction-modal" tabindex="-1" role="dialog" aria-labelledby="reject-reaction-modal-title">
  <div class="modal-dialog modal-dialog-centered" role="document">
    <div class="modal-content">
      <div class="modal-header">
        <h5 class="modal-title" id="reject-reaction-modal-title">Reject Reaction</h5>
        <button type="button" class="close" data-dismiss="modal" aria-label="Close"></button>
      </div>
      <div class="modal-body">
        <form>
          <label for="reject-comment-text">Rejection Comments</label>
          <textarea id="reject-comment-text" class="form-control" rows="4" placeholder="Why is this reaction rejected?"></textarea>
        </form>
        <div style="padding-left: 5px; color: red" id="error-warning-reject-comment"></div>
      </div>
      <div class="modal-footer">
        <button type="button" class="btn btn-danger" data-dismiss="modal">Cancel</button>
        <button type="button" id="reject-reaction-submit" class="btn btn-danger" onclick="submitRejectReaction(this.value)" style="background-color: #ff1a1a; border-color: #cc0000;">❌ Reject</button>
      </div>
    </div>
  </div>
</div>
>>>>>>> 43c36034
{%- endmacro %}<|MERGE_RESOLUTION|>--- conflicted
+++ resolved
@@ -64,7 +64,58 @@
     </div>
 {% endmacro %}
 
-<<<<<<< HEAD
+
+{% macro suggest_comment_modal() -%}
+<!-- suggest comment modal -->
+<div class="modal fade" id="suggest-comment-modal" tabindex="-1" role="dialog" aria-labelledby="suggest-comment-modal-title">
+  <div class="modal-dialog modal-dialog-centered" role="document">
+    <div class="modal-content">
+      <div class="modal-header">
+        <h5 class="modal-title" id="suggest-comment-modal-title">Suggest Comment</h5>
+        <button type="button" class="close" data-dismiss="modal" aria-label="Close"></button>
+      </div>
+      <div class="modal-body">
+        <form>
+          <label for="suggest-comment-text">Comments</label>
+          <textarea id="suggest-comment-text" class="form-control" rows="4" placeholder="Enter your suggestion..."></textarea>
+        </form>
+        <div style="padding-left: 5px; color: red" id="error-warning-suggest-comment"></div>
+      </div>
+      <div class="modal-footer">
+        <button type="button" class="btn btn-danger" data-dismiss="modal">Cancel</button>
+        <button type="button" id="submit-suggest-comments" class="btn btn-warning" onclick="submitSuggestComment(this.value)">Submit</button>
+      </div>
+    </div>
+  </div>
+</div>
+{%- endmacro %}
+
+
+{% macro reject_reaction_modal() -%}
+<!-- reject reaction modal -->
+<div class="modal fade" id="reject-reaction-modal" tabindex="-1" role="dialog" aria-labelledby="reject-reaction-modal-title">
+  <div class="modal-dialog modal-dialog-centered" role="document">
+    <div class="modal-content">
+      <div class="modal-header">
+        <h5 class="modal-title" id="reject-reaction-modal-title">Reject Reaction</h5>
+        <button type="button" class="close" data-dismiss="modal" aria-label="Close"></button>
+      </div>
+      <div class="modal-body">
+        <form>
+          <label for="reject-comment-text">Rejection Comments</label>
+          <textarea id="reject-comment-text" class="form-control" rows="4" placeholder="Why is this reaction rejected?"></textarea>
+        </form>
+        <div style="padding-left: 5px; color: red" id="error-warning-reject-comment"></div>
+      </div>
+      <div class="modal-footer">
+        <button type="button" class="btn btn-danger" data-dismiss="modal">Cancel</button>
+        <button type="button" id="reject-reaction-submit" class="btn btn-danger" onclick="submitRejectReaction(this.value)" style="background-color: #ff1a1a; border-color: #cc0000;">❌ Reject</button>
+      </div>
+    </div>
+  </div>
+</div>
+{%- endmacro %}
+
 {% macro new_reaction_set_modal() -%}
 <!-- new reaction set modal -->
 <div class="modal fade" id="new-reaction-set-modal" tabindex="-1" role="dialog" aria-labelledby="new-reaction-modal-title">
@@ -150,33 +201,10 @@
         <button type="button" class="btn btn-danger" data-dismiss="modal" id="new-reaction-data-close">Cancel</button>
         <button type="button" class="btn btn-success" id="new-reaction-data-submit" onclick="newReactionCreate()">Create</button>
         <input type="hidden" id="old-reaction-id">
-=======
-
-{% macro suggest_comment_modal() -%}
-<!-- suggest comment modal -->
-<div class="modal fade" id="suggest-comment-modal" tabindex="-1" role="dialog" aria-labelledby="suggest-comment-modal-title">
-  <div class="modal-dialog modal-dialog-centered" role="document">
-    <div class="modal-content">
-      <div class="modal-header">
-        <h5 class="modal-title" id="suggest-comment-modal-title">Suggest Comment</h5>
-        <button type="button" class="close" data-dismiss="modal" aria-label="Close"></button>
-      </div>
-      <div class="modal-body">
-        <form>
-          <label for="suggest-comment-text">Comments</label>
-          <textarea id="suggest-comment-text" class="form-control" rows="4" placeholder="Enter your suggestion..."></textarea>
-        </form>
-        <div style="padding-left: 5px; color: red" id="error-warning-suggest-comment"></div>
-      </div>
-      <div class="modal-footer">
-        <button type="button" class="btn btn-danger" data-dismiss="modal">Cancel</button>
-        <button type="button" id="submit-suggest-comments" class="btn btn-warning" onclick="submitSuggestComment(this.value)">Submit</button>
->>>>>>> 43c36034
       </div>
     </div>
   </div>
 </div>
-<<<<<<< HEAD
 
 <script>
 function toggleReactorOptions() {
@@ -213,32 +241,4 @@
   document.getElementById('custom-size-inputs').style.display = 'none';
 }
 </script>
-=======
-{%- endmacro %}
-
-
-{% macro reject_reaction_modal() -%}
-<!-- reject reaction modal -->
-<div class="modal fade" id="reject-reaction-modal" tabindex="-1" role="dialog" aria-labelledby="reject-reaction-modal-title">
-  <div class="modal-dialog modal-dialog-centered" role="document">
-    <div class="modal-content">
-      <div class="modal-header">
-        <h5 class="modal-title" id="reject-reaction-modal-title">Reject Reaction</h5>
-        <button type="button" class="close" data-dismiss="modal" aria-label="Close"></button>
-      </div>
-      <div class="modal-body">
-        <form>
-          <label for="reject-comment-text">Rejection Comments</label>
-          <textarea id="reject-comment-text" class="form-control" rows="4" placeholder="Why is this reaction rejected?"></textarea>
-        </form>
-        <div style="padding-left: 5px; color: red" id="error-warning-reject-comment"></div>
-      </div>
-      <div class="modal-footer">
-        <button type="button" class="btn btn-danger" data-dismiss="modal">Cancel</button>
-        <button type="button" id="reject-reaction-submit" class="btn btn-danger" onclick="submitRejectReaction(this.value)" style="background-color: #ff1a1a; border-color: #cc0000;">❌ Reject</button>
-      </div>
-    </div>
-  </div>
-</div>
->>>>>>> 43c36034
 {%- endmacro %}