{% extends "base.html" %}
{% block content %}
<head>
    <script type="text/javascript" src="{{ url_for('static', filename='js/reaction_table/autosave.js') }}"></script>
</head>
<div id="page-contents" class="container-fluid">
    <h2>Demo Reaction Constructor</h2>
    <div>
        <label for="tutorial-mode">Need some help getting started?<br>
            <a id="tutorial-mode" href="/sketcher_tutorial/yes" class="btn btn-success btn-sm" style="color: white;" target="_blank">Enter Tutorial Mode <i class="bi bi-box-arrow-in-up-right"></i></a>
        </label>
        <p>Please sketch or upload your reaction to begin. Click <a target="_blank" href="{{ url_for('main.marvin_js_help') }}">here</a> to view our Marvin JS help guide.</p>
        <p>Please note compounds drawn above or underneath the arrow will not be recognised.</p>
        <p><b>Reactions cannot be saved in demo mode and only common compounds in our database may be used.</b></p>
    </div>
    <div id="sketchers-div">
        <div>
            Selected Reaction Sketcher:
            <label> MarvinJS
                <input type="radio" id="marvin-select" name="sketcher-select" checked="checked">
            </label>
            <label> Ketcher
                <input type="radio" id="ketcher-select" name="sketcher-select">
            </label>
        </div>
        <div class="loading-circle"></div>
        <div id="ketcher-sketcher"></div>
        <div id="marvin-sketcher" style="width: 1020px; height: 480px"></div>
    </div>
    <br>
    <input type="hidden" id="js-reaction-scheme-image" value="0" style="{'width': 600, 'height': 400}">
    <p><button id="demo-button" type="button" class="btn btn-primary" onclick="loadExampleSmiles()" style="width: 100px;">Example</button></p>
    <p><button id="action-button-submit" type="button" class="btn btn-primary" onclick="createReactionTable()">Submit</button></p>

    <script type="text/javascript" src="{{ url_for('static', filename='js/sketcher/integrated_marvin.js') }}"></script>
    <script type="text/javascript" src="{{ url_for('static', filename='js/sketcher/integrated_ketcher.js') }}"></script>
    <script type="text/javascript" src="{{ url_for('static', filename='js/sketcher/sketcher.js') }}"></script>
    <link rel="stylesheet" type="text/css" href="{{ url_for('static', filename='css/printstyle.css') }}">

    <!--The loading bar div-->
    <div class="loading-bar"></div>

    <br>

    <div id="errorAlert" class="alert alert-danger" role="alert" style="display:none;"></div>

    <!--Output of reaction table-->
    <div id="reaction-table-div"></div>
    <br>
    <input type="submit" value="Summary" id="action-summary" class="btn btn-primary" onclick="showSummary()" title="Generate summary table"
           style="display: none; width: 100px;">
    <!--Output of reaction image and summary table-->


    <div id="dvContainer" class="container-fluid" style="padding-left: 0px">
        <div id="imageContainer" style="display: none;">
            <img id="image" />
        </div>
        <p id="js-summary-table"></p>
    </div>


    <div id="mark-complete-div" style="display:none;">
        <input type="checkbox" id="mark-complete">
        <label for="mark-complete"><b>Mark Reaction as Complete</b></label>
    </div>
    <div id="update-reaction-div" style="display:none;">
        <button id="update-reaction" onclick="updateReaction()" class="btn btn-primary" style="width: fit-content;">Update</button>
    </div>
    <br>
    <div id="save-reaction-div" style="display:none;">
        <button id="save-as-reaction" onclick="saveAsReaction()" class="btn btn-primary" style="width: fit-content;">Save As</button>
    </div>
    <br>
    <button id="print-pdf" onclick="window.print()" class="btn btn-primary" style="display: none; width:140px">Print Summary</button>
    <!--input type="button" value="Print Form" onclick="PrintElem('#dvContainer')" /-->
    </div>
    <br>
    <div class="notToPrint" id="printoutput"></div>
    <input type="hidden" id="js-reaction-smiles">
    <input type="hidden" value="{{ demo }}" id="js-demo">
    <input type="hidden" value="{{ active_workgroup }}" id="js-active-workgroup">
    <input type="hidden" value="{{ active_workbook }}" id="js-active-workbook">
<<<<<<< HEAD
    <input type="hidden" value="{{ url_for('static', filename='ketcher/index.html') }}" id="ketcher-source">
=======
>>>>>>> a306414e
</div>
{% endblock %}<|MERGE_RESOLUTION|>--- conflicted
+++ resolved
@@ -81,9 +81,5 @@
     <input type="hidden" value="{{ demo }}" id="js-demo">
     <input type="hidden" value="{{ active_workgroup }}" id="js-active-workgroup">
     <input type="hidden" value="{{ active_workbook }}" id="js-active-workbook">
-<<<<<<< HEAD
-    <input type="hidden" value="{{ url_for('static', filename='ketcher/index.html') }}" id="ketcher-source">
-=======
->>>>>>> a306414e
 </div>
 {% endblock %}