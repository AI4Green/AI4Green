--- conflicted
+++ resolved
@@ -10,7 +10,6 @@
 from .reaction_list import get_reaction_list, get_scheme_list
 
 
-<<<<<<< HEAD
 # delete reaction
 @reaction_list_bp.route(
     "/delete_reaction/<reaction_id>/<workgroup>/<workbook>", methods=["GET", "POST"]
@@ -50,8 +49,6 @@
     )
 
 
-=======
->>>>>>> 0c0617d1
 # Get reactions
 @reaction_list_bp.route("/get_reactions", methods=["GET", "POST"])
 @login_required
