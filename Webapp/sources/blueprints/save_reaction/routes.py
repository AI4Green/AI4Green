--- conflicted
+++ resolved
@@ -56,14 +56,9 @@
     # if the name check is passed then proceed with making the new reaction
     if b"This reaction name is unique" in name_check.data:
         # make the reaction table dict with units set to default values
-<<<<<<< HEAD
-        reaction_table = services.reaction.empty_reaction_table()
-        summary_table = services.summary.empty_summary_table()
-=======
         reaction_table = services.reaction_table.new()
 
         summary_table = services.summary.empty_summary_table
->>>>>>> 3fb55ef6
         # add reaction to database
         services.reaction.add(
             reaction_name,
@@ -95,6 +90,7 @@
     reaction_image = str(request.form["reactionImage"])
     reaction_class = str(request.form.get("reactionClass"))
     polymer_indices = json.loads(request.form.get("polymerIndices"))
+    print("autosave", polymer_indices)
     polymerisation_type = str(request.form["polymerisationType"])
 
     services.auth.edit_reaction(reaction)
@@ -102,7 +98,6 @@
     summary_to_print = str(request.form["summary_to_print"])
     current_time = datetime.now(pytz.timezone("Europe/London")).replace(tzinfo=None)
     reaction_smiles = str(request.form["reactionSmiles"])
-    reaction_rxn = str(request.form["reactionRXN"])
 
     # reaction table entries
     # find the table number of the limiting reactant e.g js-reactant1
@@ -368,7 +363,6 @@
         "time_of_update": current_time,
         "complete": complete,
         "reaction_smiles": reaction_smiles,
-        "reaction_rxn": reaction_rxn,
         "description": reaction_description,
         "reaction_image": reaction_image,
         "reactants": reactant_smiles_ls,
@@ -493,11 +487,12 @@
     current_time = datetime.now(pytz.timezone("Europe/London")).replace(tzinfo=None)
     reaction_smiles = str(request.form.get("reactionSmiles"))
     reaction_rxn = str(request.form.get("reactionRXN"))
-    polymer_indices = str(request.form.get("polymerIndices"))
-
-    reaction_type = "STANDARD"
-    if polymer_indices:  # convert string to boolean
+    polymer_mode = request.form.get("polymerMode")
+
+    if polymer_mode.lower() == "true":  # convert string to boolean
         reaction_type = "POLYMER"
+    else:
+        reaction_type = "STANDARD"
 
     update_dict = {
         "time_of_update": current_time,
@@ -505,15 +500,11 @@
         "reaction_rxn": reaction_rxn,
         "reaction_type": reaction_type,
     }
-<<<<<<< HEAD
-
-=======
     # get current state before updating
     old_reaction_details = {
         "reaction_smiles": reaction.reaction_smiles,
         "reaction_type": reaction.reaction_type.value,
     }
->>>>>>> 3fb55ef6
     reaction.update(**update_dict)
     # record new reaction history
     update_dict.pop("time_of_update")
