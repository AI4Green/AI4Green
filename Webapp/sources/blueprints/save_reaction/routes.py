"""
This module receives a reaction name from the reaction
table and saves it in the reaction database
"""
from datetime import datetime

import pytz
from flask import Response, json, jsonify, request
from flask_api import status
from flask_login import login_required
from sources import models, services
from sources.auxiliary import (
    abort_if_user_not_in_workbook,
    get_data,
    sanitise_user_input,
)
from sources.extensions import db
from sqlalchemy import func

from . import save_reaction_bp


@save_reaction_bp.route("/new_reaction", methods=["POST", "GET"])
@login_required
def new_reaction() -> Response:
    """Makes a new reaction after user submits modal window"""
    workbook_name = request.form["workbook"]
    workgroup_name = request.form["workgroup"]

    # finds workbook object (needs institution later)
    workbook_object = services.workbook.get_workbook_from_group_book_name_combination(
        workgroup_name, workbook_name
    )

    abort_if_user_not_in_workbook(workgroup_name, workbook_name, workbook_object)
    reaction_name = sanitise_user_input(request.form["reactionName"])
    reaction_id = request.form["reactionID"]

    creator = services.person.from_current_user_email()

    # check for reaction id - catches errors caused if user has 2 tabs open
    reaction_id_check = services.reaction.get_from_reaction_id_and_workbook_id(
        reaction_id, workbook_object.id
    )
    if reaction_id_check:
        feedback = "A reaction with this ID already exists. Please refresh the page and try again."
        return jsonify({"feedback": feedback})

    name_check = check_reaction_name()
    # if the name check is passed then proceed with making the new reaction
    if b"This reaction name is unique" in name_check.data:
        # make the reaction table dict with units set to default values
        reaction_table = json.dumps(
            {
                "amount_units": "mmol",
                "mass_units": "mg",
                "volume_units": "mL",
                "solvent_volume_units": "mL",
                "product_amount_units": "mmol",
                "product_mass_units": "mg",
                "reactant_masses": [],
                "reactant_masses_raw": [],
                "reactant_amounts": [],
                "reactant_amounts_raw": [],
                "reactant_volumes": [],
                "reactant_volumes_raw": [],
                "reactant_equivalents": [],
                "reactant_physical_forms": [],
                "reactant_densities": [],
                "reactant_concentrations": [],
                "reagent_names": [],
                "reagent_molecular_weights": [],
                "reagent_densities": [],
                "reagent_concentrations": [],
                "reagent_amounts": [],
                "reagent_amounts_raw": [],
                "reagent_equivalents": [],
                "reagent_physical_forms": [],
                "reagent_hazards": [],
                "reagent_masses": [],
                "reagent_masses_raw": [],
                "reagent_volumes": [],
                "reagent_volumes_raw": [],
                "solvent_volumes": [],
                "solvent_names": [],
                "solvent_concentrations": [],
                "solvent_hazards": [],
                "solvent_physical_forms": [],
                "product_amounts": [],
                "product_amounts_raw": [],
                "product_masses": [],
                "product_masses_raw": [],
                "product_physical_forms": [],
            }
        )

        summary_table = json.dumps(
            {
                "real_product_mass": "",
                "unreacted_reactant_mass": "",
                "reaction_temperature": "",
                "batch_flow": "-select-",
                "element_sustainability": "undefined",
                "isolation_method": "undefined",
                "catalyst_used": "-select-",
                "catalyst_recovered": "-select-",
                "custom_protocol1": "",
                "custom_protocol2": "",
                "other_hazards_text": "",
                "researcher": "",
                "supervisor": "",
                "radio_buttons": [],
            }
        )
        # add reaction to database
        services.reaction.add(
            reaction_name,
            reaction_id,
            creator,
            workbook_object.id,
            reaction_table,
            summary_table,
        )
        # load sketcher
        feedback = "New reaction made"
        return jsonify({"feedback": feedback})
    else:
        return name_check


@save_reaction_bp.route("/_autosave", methods=["POST"])
@login_required
def autosave() -> Response:
    """autosave when a field changes in the reaction page"""
    reaction_description = str(request.form["reactionDescription"])
    reaction = services.reaction.get_current_from_request()
    reaction_name = reaction.name
<<<<<<< HEAD
=======
    reaction_image = str(request.form["reactionImage"])
    polymer_mode = request.form.get("polymerMode")
    if polymer_mode.lower() == "true":  # convert string to boolean
        reaction_type = "POLYMER"
    else:
        reaction_type = "STANDARD"
    polymer_indices = json.loads(request.form.get("polymerIndices"))
    polymerisation_type = str(request.form["polymerisationType"])
>>>>>>> 393d7fc3

    services.auth.edit_reaction(reaction)

    summary_to_print = str(request.form["summary_to_print"])
    current_time = datetime.now(pytz.timezone("Europe/London")).replace(tzinfo=None)
    reaction_smiles = str(request.form["reactionSmiles"])

    # reaction table entries
    # find the table number of the limiting reactant e.g js-reactant1
    limiting_reactant = str(request.form["limitingReactantTableNumber"])
    # reactants data from the ajax post
    reactant_primary_keys = get_data("reactantPrimaryKeys")
    reactant_primary_keys_ls = list(filter(None, reactant_primary_keys))
    reactant_smiles_ls = services.all_compounds.get_smiles_list(
        reactant_primary_keys_ls
    )
    reactant_masses = get_data("reactantMasses")[:-1]
    reactant_masses_raw = get_data("reactantMassesRaw")[:-1]
    reactant_amounts = get_data("reactantAmounts")[:-1]
    reactant_amounts_raw = get_data("reactantAmountsRaw")[:-1]
    reactant_volumes = get_data("reactantVolumes")[:-1]
    reactant_volumes_raw = get_data("reactantVolumesRaw")[:-1]
    reactant_equivalents = get_data("reactantEquivalents")[:-1]
    reactant_physical_forms = get_data("reactantPhysicalForms")[:-1]
    reactant_densities = get_data("reactantDensities")[:-1]
    reactant_concentrations = get_data("reactantConcentrations")[:-1]
    reactant_names = get_data("reactantNames")[:-1]
    reactant_molecular_weights = get_data("reactantMolecularWeights")[:-1]
    reactant_hazards = get_data("reactantHazards")[:-1]
    reactant_physical_forms_text = get_data("reactantPhysicalFormsText")[:-1]
    # reagents data from the ajax post
    reagent_smiles_ls = get_data("reagentSmiles")
    reagent_names = get_data("reagentNames")[:-1]
    reagent_molecular_weights = get_data("reagentMolecularWeights")
    reagent_densities = get_data("reagentDensities")[:-1]
    reagent_concentrations = get_data("reagentConcentrations")[:-1]
    reagent_amounts = get_data("reagentAmounts")[:-1]
    reagent_amounts_raw = get_data("reagentAmountsRaw")[:-1]
    reagent_masses = get_data("reagentMasses")[:-1]
    reagent_masses_raw = get_data("reagentMassesRaw")[:-1]
    reagent_volumes = get_data("reagentVolumes")[:-1]
    reagent_volumes_raw = get_data("reagentVolumesRaw")[:-1]
    reagent_equivalents = get_data("reagentEquivalents")[:-1]
    reagent_physical_forms = get_data("reagentPhysicalForms")[:-1]
    reagent_hazards = get_data("reagentHazards")[:-1]
    reagent_physical_forms_text = get_data("reagentPhysicalFormsText")
    # solvents data from the ajax post
    solvent_primary_keys = get_data("solventPrimaryKeys")
    solvent_primary_keys_ls = list(filter(None, solvent_primary_keys))
    solvent_names = get_data("solventNames")[:-1]
    solvent_concentrations = get_data("solventConcentrations")[:-1]
    solvent_volumes = get_data("solventVolumes")[:-1]
    solvent_physical_forms = get_data("solventPhysicalForms")[:-1]
    solvent_hazards = get_data("solventHazards")[:-1]
    solvent_physical_forms_text = get_data("solventPhysicalFormsText")
    # products data from the ajax post
    main_product = str(request.form["mainProductTableNumber"])
    product_primary_keys = get_data("productPrimaryKeys")
    product_primary_keys_ls = list(filter(None, product_primary_keys))
    product_smiles_ls = services.all_compounds.get_smiles_list(product_primary_keys_ls)
    product_physical_form = get_data("productPhysicalForms")[:-1]
    product_amounts = get_data("productAmounts")[:-1]
    product_amounts_raw = get_data("productAmountsRaw")[:-1]
    product_masses = get_data("productMasses")[:-1]
    product_masses_raw = get_data("productMassesRaw")[:-1]
    product_names = get_data("productNames")[:-1]
    product_molecular_weights = get_data("productMolecularWeights")
    product_hazards = get_data("productHazards")
    product_physical_forms_text = get_data("productPhysicalFormsText")
    amount_units = str(request.form["amountUnits"])
    mass_units = str(request.form["massUnits"])
    volume_units = str(request.form["volumeUnits"])
    solvent_volume_units = str(request.form["solventVolumeUnits"])
    product_amount_units = str(request.form["productAmountUnits"])
    product_mass_units = str(request.form["productMassUnits"])
    reaction_table = json.dumps(
        {
            # reaction data
            "reaction_smiles": reaction_smiles,
            "reaction_name": reaction_name,
            "reaction_description": reaction_description,
            # reactant data
            "reactant_smiles": reactant_smiles_ls,
            "reactant_masses": reactant_masses,
            "reactant_amounts": reactant_amounts,
            "reactant_amounts_raw": reactant_amounts_raw,
            "reactant_volumes": reactant_volumes,
            "reactant_volumes_raw": reactant_volumes_raw,
            "reactant_equivalents": reactant_equivalents,
            "reactant_physical_forms": reactant_physical_forms,
            "reactant_masses_raw": reactant_masses_raw,
            "reactant_densities": reactant_densities,
            "reactant_concentrations": reactant_concentrations,
            "limiting_reactant_table_number": limiting_reactant,
            "reagent_smiles": reagent_smiles_ls,
            "reagent_names": reagent_names,
            "reagent_molecular_weights": reagent_molecular_weights,
            "reagent_densities": reagent_densities,
            "reagent_concentrations": reagent_concentrations,
            "reagent_amounts": reagent_amounts,
            "reagent_amounts_raw": reagent_amounts_raw,
            "reagent_equivalents": reagent_equivalents,
            "reagent_physical_forms": reagent_physical_forms,
            "reagent_hazards": reagent_hazards,
            "reagent_masses": reagent_masses,
            "reagent_masses_raw": reagent_masses_raw,
            "reagent_volumes": reagent_volumes,
            "reagent_volumes_raw": reagent_volumes_raw,
            "solvent_ids": solvent_primary_keys_ls,
            "solvent_volumes": solvent_volumes,
            "solvent_names": solvent_names,
            "solvent_concentrations": solvent_concentrations,
            "solvent_hazards": solvent_hazards,
            "solvent_physical_forms": solvent_physical_forms,
            "product_amounts": product_amounts,
            "product_amounts_raw": product_amounts_raw,
            "product_masses": product_masses,
            "product_masses_raw": product_masses_raw,
            "product_smiles": product_smiles_ls,
            "product_physical_forms": product_physical_form,
            "main_product": main_product,
            "amount_units": amount_units,
            "mass_units": mass_units,
            "volume_units": volume_units,
            "solvent_volume_units": solvent_volume_units,
            "product_amount_units": product_amount_units,
            "product_mass_units": product_mass_units,
            "reactant_names": reactant_names,
            "reactant_molecular_weights": reactant_molecular_weights,
            "reactant_hazards": reactant_hazards,
            "reactant_physical_forms_text": reactant_physical_forms_text,
            "reagent_physical_forms_text": reagent_physical_forms_text,
            "solvent_physical_forms_text": solvent_physical_forms_text,
            "product_names": product_names,
            "product_molecular_weights": product_molecular_weights,
            "product_hazards": product_hazards,
            "product_physical_forms_text": product_physical_forms_text,
        }
    )

    # summary table entries
    # product masses and unreacted reactant masses
    real_product_mass = request.form["realProductMass"]
    unreacted_reactant_mass = request.form["unreactedReactantMass"]
    # sustainability data
    reaction_temperature = request.form["reactionTemperature"]
    element_sustainability = request.form["elementSustainability"]
    batch_flow = request.form["batchFlow"]
    isolation_method = request.form["isolationMethod"]
    catalyst_used = request.form["catalystUsed"]
    catalyst_recovered = request.form["catalystRecovered"]
    # radio buttons for standard protocols, disposal, spillage, and hazard categorisation
    radio_buttons = get_data("selectedRadioButtons")[:-1]
    # other hazards textbox, and custom protocol fields
    custom_protocol1 = request.form["customProtocol1"]
    custom_protocol2 = request.form["customProtocol2"]
    other_hazards_text = request.form["otherHazardTextArea"]
    researcher = request.form["researcher"]
    supervisor = request.form["supervisor"]
    mass_efficiency = request.form["massEfficiency"]
    selectivity = request.form["selectivity"]
    conversion = request.form["conversion"]
    to_export = request.form["toExport"]

    summary_table = json.dumps(
        {
            "real_product_mass": real_product_mass,
            "unreacted_reactant_mass": unreacted_reactant_mass,
            "reaction_temperature": reaction_temperature,
            "element_sustainability": element_sustainability,
            "batch_flow": batch_flow,
            "isolation_method": isolation_method,
            "catalyst_used": catalyst_used,
            "catalyst_recovered": catalyst_recovered,
            "custom_protocol1": custom_protocol1,
            "custom_protocol2": custom_protocol2,
            "other_hazards_text": other_hazards_text,
            "researcher": researcher,
            "supervisor": supervisor,
            "radio_buttons": radio_buttons,
            "summary_to_print": summary_to_print,
            "mass_efficiency": mass_efficiency,
            "selectivity": selectivity,
            "conversion": conversion,
            "to_export": to_export,
        }
    )

    # value is 'complete' if user is trying to lock reaction.
    complete = request.form["complete"]
    feedback = "Reaction Updated!"
    if complete == "complete":
        # check all mandatory fields are complete
        missing_data_fields = [
            reactant_masses,
            reactant_equivalents,
            reagent_equivalents,
            reagent_names,
            solvent_names,
            solvent_volumes,
            reagent_physical_forms,
            solvent_physical_forms,
            product_physical_form,
        ]
        missing_data = False
        for x in missing_data_fields:
            if "" in x or "0" in x:
                missing_data = True
        if unreacted_reactant_mass == "" or real_product_mass == "":
            return jsonify(
                {
                    "feedback": "Please enter unreacted and product mass to mark reaction as complete!"
                }
            )
        elif missing_data:
            return jsonify(
                {
                    "feedback": "Please fill in all required data to mark reaction as complete!"
                }
            )
        else:
            feedback = "Reaction locked"
    # update the database entry for the reaction
    update_dict = {
        "time_of_update": current_time,
        "complete": complete,
        "reaction_smiles": reaction_smiles,
        "description": reaction_description,
        "reactants": reactant_smiles_ls,
        "products": product_smiles_ls,
        "reagents": reagent_smiles_ls,
        "solvent": solvent_primary_keys_ls,
        "reaction_table_data": reaction_table,
        "summary_table_data": summary_table,
<<<<<<< HEAD
=======
        "reaction_type": reaction_type,
        "polymerisation_type": polymerisation_type,
>>>>>>> 393d7fc3
    }
    reaction.update(**update_dict)
    return jsonify({"feedback": feedback})


@save_reaction_bp.route("/clone_reaction", methods=["POST", "GET"])
@login_required
def clone_reaction() -> Response:
    """
    Takes reactions data from previously saved reaction and copies it into a new reaction which is saved to the database
    real_product_mass and unreacted_reactant_mass are removed from the reaction data for users to input upon reaction completion

    Returns:
        Response as JSON, either New Reaction Made or Reaction Name is not Unique

    """

    old_reaction = services.reaction.get_current_from_request_form()

    new_reaction_name = request.form.get("reactionName")
    workbook_name = request.form.get("workbook")
    workgroup_name = request.form.get("workgroup")
    new_reaction_id = request.form.get("newReactionID")

    if None in [new_reaction_name, workbook_name, workgroup_name, new_reaction_id]:
        return status.HTTP_400_BAD_REQUEST

    workbook_object = services.workbook.get_workbook_from_group_book_name_combination(
        workgroup_name, workbook_name
    )
    abort_if_user_not_in_workbook(workgroup_name, workbook_name, workbook_object)

    creator = services.person.from_current_user_email()

    remove_yield_dict = json.loads(old_reaction.summary_table_data)
    remove_yield_dict.update({"real_product_mass": "", "unreacted_reactant_mass": ""})

    # check for reaction id - catches errors caused if user has 2 tabs open
    reaction_id_check = services.reaction.get_from_reaction_id_and_workbook_id(
        new_reaction_id, workbook_object.id
    )
    if reaction_id_check:
        feedback = "A reaction with this ID already exists. Please refresh the page and try again."
        return jsonify({"feedback": feedback})

    name_check = check_reaction_name()
    if b"This reaction name is unique" in name_check.data:
        services.reaction.add(
            new_reaction_name,
            new_reaction_id,
            creator,
            workbook_object.id,
            old_reaction.reaction_table_data,
            json.dumps(remove_yield_dict),
            old_reaction.reaction_smiles,
        )
        feedback = "New reaction made"
        return jsonify({"feedback": feedback})
    else:
        return name_check


@save_reaction_bp.route("/_autosave_sketcher", methods=["POST"])
@login_required
def autosave_sketcher() -> Response:
    """Autosave function for saving changes to the sketcher only. Only used before reaction table is generated."""

    reaction = services.reaction.get_current_from_request()
    services.auth.edit_reaction(reaction)

    current_time = datetime.now(pytz.timezone("Europe/London")).replace(tzinfo=None)
    reaction_smiles = str(request.form["reactionSmiles"])

<<<<<<< HEAD
    update_dict = {"time_of_update": current_time, "reaction_smiles": reaction_smiles}
=======
    reaction_type = request.form["reactionType"]
    update_dict = {"reaction_type": reaction_type}
>>>>>>> 393d7fc3
    reaction.update(**update_dict)
    feedback = "Reaction Updated!"
    return jsonify({"feedback": feedback})


<<<<<<< HEAD
=======
@save_reaction_bp.route("/_get_polymer_mode", methods=["GET"])
@login_required
def get_polymer_mode():
    """Read reaction dict to get polymer mode"""
    workgroup_name = str(request.args.get("workgroup"))
    workbook_name = str(request.args.get("workbook"))
    workbook = services.workbook.get_workbook_from_group_book_name_combination(
        workgroup_name, workbook_name
    )
    abort_if_user_not_in_workbook(workgroup_name, workbook_name, workbook)
    reaction = services.reaction.get_current_from_request_args()

    polymer_mode = [True if reaction.reaction_type == "POLYMER" else False]

    return jsonify(polymer_mode)


>>>>>>> 393d7fc3
@save_reaction_bp.route("/_check_reaction", methods=["POST"])
@login_required
def check_reaction_name() -> Response:
    """Checks the reaction name is unique"""
    reaction_name = sanitise_user_input(request.form["reactionName"])
    # Tells the user they must give the reaction a name to save it
    if reaction_name == "":
        feedback = "The reaction must be given a name"
        return jsonify({"feedback": feedback})

    if not reaction_name.replace(" ", "").replace("-", "").isalnum():
        feedback = "Reaction names cannot contain special characters, only letters and numbers!"
        return jsonify({"feedback": feedback})
    workbook_name = str(request.form["workbook"])
    workgroup_name = str(request.form["workgroup"])

    # Tells the user the reaction name must be unique
    reaction_name_check = (
        db.session.query(models.Reaction)
        .filter(func.lower(models.Reaction.name) == reaction_name.lower())
        .join(models.WorkBook)
        .filter(models.WorkBook.name == workbook_name)
        .join(models.WorkGroup)
        .filter(models.WorkGroup.name == workgroup_name)
        .first()
    )
    if reaction_name_check is None:
        # populate_database(reaction_name)
        feedback = "This reaction name is unique"  # added to the reaction database'
    else:
        feedback = "This reaction name is already used. Please choose another name."
    return jsonify({"feedback": feedback})


@save_reaction_bp.route("/_upload_experimental_data", methods=["POST"])
@login_required
def upload_experiment_files():
    """Takes a list of files, and saves upon successful validation. Url added to database, file saved to azure blob"""
    services.auth.reaction_files(permission_level="edit")
    new_upload = services.file_attachments.UploadExperimentDataFiles(request)
    new_upload.validate_files()
    new_upload.save_validated_files()
    return jsonify({"uploaded_files": new_upload.uploaded_files})


@save_reaction_bp.route("/view_reaction_attachment", methods=["GET"])
@login_required
def view_reaction_attachment() -> Response:
    """
    Authenticate user has permission to view, then use the uuid to find the file on azure and then return the file.
    """
    services.auth.reaction_files(permission_level="view_only")
    file_uuid = request.args.get("uuid")
    # get the blob file and send the filestream, display name and mimetype to the frontend to be displayed.
    blob_client = services.file_attachments.get_blob(file_uuid)
    file_attachment = services.file_attachments.download_from_blob_client(
        blob_client, file_uuid
    )
    file_object = services.file_attachments.database_object_from_uuid(file_uuid)

    mimetype = file_object.file_details["mimetype"]
    display_name = file_object.display_name
    file_attachment = f"data:{mimetype};base64,{file_attachment}"
    return jsonify(
        {"stream": file_attachment, "mimetype": mimetype, "name": display_name}
    )


@save_reaction_bp.route("/_download_reaction_attachment", methods=["POST"])
@login_required
def download_experiment_files():
    """Take a file and return as attachment to the user"""
    services.auth.reaction_files(permission_level="view_only")
    blob_client = services.file_attachments.get_blob()
    file_uuid = request.form["uuid"]
    file_attachment = services.file_attachments.download_from_blob_client(
        blob_client, file_uuid
    )
    file_object = services.file_attachments.database_object_from_uuid(file_uuid)
    mimetype = file_object.file_details["mimetype"]
    display_name = file_object.display_name
    return jsonify(
        {"stream": file_attachment, "mimetype": mimetype, "name": display_name}
    )


@save_reaction_bp.route("/_delete_reaction_attachment", methods=["DELETE"])
@login_required
def delete_reaction_attachment():
    """Delete file attached to reaction"""
    services.file_attachments.delete_file_attachment(request_source="user")
    return "success"<|MERGE_RESOLUTION|>--- conflicted
+++ resolved
@@ -86,6 +86,7 @@
                 "solvent_concentrations": [],
                 "solvent_hazards": [],
                 "solvent_physical_forms": [],
+                "product_intended_dps": [],
                 "product_amounts": [],
                 "product_amounts_raw": [],
                 "product_masses": [],
@@ -98,6 +99,16 @@
             {
                 "real_product_mass": "",
                 "unreacted_reactant_mass": "",
+                "polymer_mn": "",
+                "polymer_mw": "",
+                "polymer_dispersity": "",
+                "polymer_mass_method": "-select-",
+                "polymer_mass_calibration": "",
+                "polymer_tg": "",
+                "polymer_tm": "",
+                "polymer_tc": "",
+                "polymer_thermal_method": "-select-",
+                "polymer_thermal_calibration": "",
                 "reaction_temperature": "",
                 "batch_flow": "-select-",
                 "element_sustainability": "undefined",
@@ -135,8 +146,6 @@
     reaction_description = str(request.form["reactionDescription"])
     reaction = services.reaction.get_current_from_request()
     reaction_name = reaction.name
-<<<<<<< HEAD
-=======
     reaction_image = str(request.form["reactionImage"])
     polymer_mode = request.form.get("polymerMode")
     if polymer_mode.lower() == "true":  # convert string to boolean
@@ -145,7 +154,6 @@
         reaction_type = "STANDARD"
     polymer_indices = json.loads(request.form.get("polymerIndices"))
     polymerisation_type = str(request.form["polymerisationType"])
->>>>>>> 393d7fc3
 
     services.auth.edit_reaction(reaction)
 
@@ -160,7 +168,7 @@
     reactant_primary_keys = get_data("reactantPrimaryKeys")
     reactant_primary_keys_ls = list(filter(None, reactant_primary_keys))
     reactant_smiles_ls = services.all_compounds.get_smiles_list(
-        reactant_primary_keys_ls
+        reactant_primary_keys_ls, polymer_indices
     )
     reactant_masses = get_data("reactantMasses")[:-1]
     reactant_masses_raw = get_data("reactantMassesRaw")[:-1]
@@ -205,7 +213,11 @@
     main_product = str(request.form["mainProductTableNumber"])
     product_primary_keys = get_data("productPrimaryKeys")
     product_primary_keys_ls = list(filter(None, product_primary_keys))
-    product_smiles_ls = services.all_compounds.get_smiles_list(product_primary_keys_ls)
+    product_smiles_ls = services.all_compounds.get_smiles_list(
+        product_primary_keys_ls,
+        polymer_indices,
+        number_of_reactants=len(reactant_smiles_ls),
+    )
     product_physical_form = get_data("productPhysicalForms")[:-1]
     product_amounts = get_data("productAmounts")[:-1]
     product_amounts_raw = get_data("productAmountsRaw")[:-1]
@@ -215,6 +227,7 @@
     product_molecular_weights = get_data("productMolecularWeights")
     product_hazards = get_data("productHazards")
     product_physical_forms_text = get_data("productPhysicalFormsText")
+    product_intended_dps = get_data("productIntendedDPs")
     amount_units = str(request.form["amountUnits"])
     mass_units = str(request.form["massUnits"])
     volume_units = str(request.form["volumeUnits"])
@@ -227,6 +240,8 @@
             "reaction_smiles": reaction_smiles,
             "reaction_name": reaction_name,
             "reaction_description": reaction_description,
+            "reaction_image": reaction_image,
+            "polymerisation_type": polymerisation_type,
             # reactant data
             "reactant_smiles": reactant_smiles_ls,
             "reactant_masses": reactant_masses,
@@ -283,6 +298,7 @@
             "product_molecular_weights": product_molecular_weights,
             "product_hazards": product_hazards,
             "product_physical_forms_text": product_physical_forms_text,
+            "product_intended_dps": product_intended_dps,
         }
     )
 
@@ -290,6 +306,17 @@
     # product masses and unreacted reactant masses
     real_product_mass = request.form["realProductMass"]
     unreacted_reactant_mass = request.form["unreactedReactantMass"]
+    # polymer mode stuff
+    polymer_mn = request.form.get("polymerMn")
+    polymer_mw = request.form.get("polymerMw")
+    polymer_dispersity = request.form.get("polymerDispersity")
+    polymer_mass_method = request.form.get("polymerMassMethod")
+    polymer_mass_calibration = request.form.get("polymerMassCalibration")
+    polymer_tg = request.form.get("polymerTg")
+    polymer_tm = request.form.get("polymerTm")
+    polymer_tc = request.form.get("polymerTc")
+    polymer_thermal_method = request.form.get("polymerThermalMethod")
+    polymer_thermal_calibration = request.form.get("polymerThermalCalibration")
     # sustainability data
     reaction_temperature = request.form["reactionTemperature"]
     element_sustainability = request.form["elementSustainability"]
@@ -314,6 +341,16 @@
         {
             "real_product_mass": real_product_mass,
             "unreacted_reactant_mass": unreacted_reactant_mass,
+            "polymer_mn": polymer_mn,
+            "polymer_mw": polymer_mw,
+            "polymer_dispersity": polymer_dispersity,
+            "polymer_mass_method": polymer_mass_method,
+            "polymer_mass_calibration": polymer_mass_calibration,
+            "polymer_tg": polymer_tg,
+            "polymer_tm": polymer_tm,
+            "polymer_tc": polymer_tc,
+            "polymer_thermal_method": polymer_thermal_method,
+            "polymer_thermal_calibration": polymer_thermal_calibration,
             "reaction_temperature": reaction_temperature,
             "element_sustainability": element_sustainability,
             "batch_flow": batch_flow,
@@ -374,17 +411,15 @@
         "complete": complete,
         "reaction_smiles": reaction_smiles,
         "description": reaction_description,
+        "reaction_image": reaction_image,
         "reactants": reactant_smiles_ls,
         "products": product_smiles_ls,
         "reagents": reagent_smiles_ls,
         "solvent": solvent_primary_keys_ls,
         "reaction_table_data": reaction_table,
         "summary_table_data": summary_table,
-<<<<<<< HEAD
-=======
         "reaction_type": reaction_type,
         "polymerisation_type": polymerisation_type,
->>>>>>> 393d7fc3
     }
     reaction.update(**update_dict)
     return jsonify({"feedback": feedback})
@@ -457,20 +492,32 @@
 
     current_time = datetime.now(pytz.timezone("Europe/London")).replace(tzinfo=None)
     reaction_smiles = str(request.form["reactionSmiles"])
-
-<<<<<<< HEAD
-    update_dict = {"time_of_update": current_time, "reaction_smiles": reaction_smiles}
-=======
-    reaction_type = request.form["reactionType"]
-    update_dict = {"reaction_type": reaction_type}
->>>>>>> 393d7fc3
+    reaction_rxn = str(request.form["reactionRXN"])
+
+    update_dict = {
+        "time_of_update": current_time,
+        "reaction_smiles": reaction_smiles,
+        "reaction_rxn": reaction_rxn,
+    }
     reaction.update(**update_dict)
     feedback = "Reaction Updated!"
     return jsonify({"feedback": feedback})
 
 
-<<<<<<< HEAD
-=======
+@save_reaction_bp.route("/_save_polymer_mode", methods=["POST"])
+@login_required
+def save_polymer_mode():
+    """Updates reaction dict with polymer mode"""
+    reaction = services.reaction.get_current_from_request()
+    services.auth.edit_reaction(reaction)
+
+    reaction_type = request.form["reactionType"]
+    update_dict = {"reaction_type": reaction_type}
+    reaction.update(**update_dict)
+    feedback = "Reaction Updated!"
+    return jsonify({"feedback": feedback})
+
+
 @save_reaction_bp.route("/_get_polymer_mode", methods=["GET"])
 @login_required
 def get_polymer_mode():
@@ -488,7 +535,6 @@
     return jsonify(polymer_mode)
 
 
->>>>>>> 393d7fc3
 @save_reaction_bp.route("/_check_reaction", methods=["POST"])
 @login_required
 def check_reaction_name() -> Response:
