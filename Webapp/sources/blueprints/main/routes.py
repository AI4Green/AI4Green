--- conflicted
+++ resolved
@@ -250,22 +250,13 @@
     )
 
 
-<<<<<<< HEAD
-@main_bp.route("/accept_privacy_policy", methods=["POST"])
-=======
 @main_bp.route("/accept_privacy_policy", methods=["PATCH"])
->>>>>>> 6efb4aee
 def accept_privacy_policy() -> Response:
     """
     Accepts the privacy policy and updates the property in the database for the current user.
 
     Returns:
-<<<<<<< HEAD
-        flask.Response: redirect to the home page.
-
-=======
         flask.Response: 204 successful with no additional content
->>>>>>> 6efb4aee
     """
     user = services.user.from_email(current_user.email)
     user.privacy_policy_accepted_on = datetime.now()
