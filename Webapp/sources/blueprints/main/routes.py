from flask import (Response, flash, redirect, render_template, request,
<<<<<<< HEAD
                   send_file, url_for, jsonify, current_app)
=======
                   send_file, session, url_for, jsonify, current_app)
>>>>>>> a306414e
from flask_login import (  # protects a view function against anonymous users
    current_user, login_required)

from sources import models
from sources.auxiliary import (get_notification_number, get_workbooks,
                               get_workgroups,
                               security_member_workgroup_workbook)
from sources.extensions import db

from . import main_bp  # imports the blueprint of the main route


# The standard user page is rendered
@main_bp.route("/", methods=["GET", "POST"])
@main_bp.route("/home", methods=["GET", "POST"])
def index() -> Response:
    # gets jinja variables if user is logged in to populate their homepage, else the non-logged in user homepage is loaded
    if current_user.is_authenticated:
        # get the users role to determine if they can access the admin dashboard button or not
        user = (
            db.session.query(models.User)
            .filter(models.User.email == current_user.email)
            .first()
        )
        user_role = user.Role.name
        workgroups = get_workgroups()
        notification_number = get_notification_number()
        if request.method == "POST":
            workgroup_selected = request.form["WG-select"]
            if workgroup_selected != "-Select Workgroup-":
                return redirect(
                    url_for("workgroup.workgroup", workgroup_selected=workgroup_selected)
                )
        news_items = (
            db.session.query(models.NewsItem).order_by(models.NewsItem.time.desc()).all()
        )
    else:
        user_role = None
        workgroups = []
        notification_number = 0
        news_items = []
    return render_template(
        "home.html",
        user_role=user_role,
        workgroups=workgroups,
        notification_number=notification_number,
        news_items=news_items,
    )

@main_bp.route(
    "/get_marvinjs_key", methods=["POST"]
)
def get_marvinjs_key():
    return jsonify({'marvinjs_key': current_app.config["MARVIN_JS_API_KEY"]})


@main_bp.route(
    "/get_marvinjs_key", methods=["POST"]
)
@login_required
def get_marvinjs_key():
    return jsonify({'marvinjs_key': current_app.config["MARVIN_JS_API_KEY"]})


# Go to the sketcher
@main_bp.route(
    "/sketcher/<workgroup>/<workbook>/<reaction_id>/<tutorial>", methods=["GET", "POST"]
)
@login_required
def sketcher(
    workgroup: str, workbook: str, reaction_id: str, tutorial: str
) -> Response:
    # must be logged in and a member of the workgroup and workbook
    if not security_member_workgroup_workbook(workgroup, workbook):
        flash("You do not have permission to view this page")
        return redirect(url_for("main.index"))
    workgroups = get_workgroups()
    notification_number = get_notification_number()
    workbook_object = (
        db.session.query(models.WorkBook)
        .filter(models.WorkBook.name == workbook)
        .filter(models.WorkGroup.name == workgroup)
        .first()
    )
    reaction = (
        db.session.query(models.Reaction)
        .filter(models.Reaction.reaction_id == reaction_id)
        .filter(models.WorkBook.id == workbook_object.id)
        .first()
    )
    addenda = (
        db.session.query(models.ReactionNote)
        .join(models.Reaction)
        .filter(models.Reaction.id == reaction.id)
        .all()
    )
    file_attachments = reaction.file_attachments
    if reaction.file_attachments:
        file_attachments = reaction.file_attachments
    if reaction.reaction_smiles:
        load_status = "loading"
    else:
        load_status = "loaded"
    return render_template(
        "sketcher_reload.html",
        reaction=reaction,
        load_status=load_status,
        demo="not demo",
        workgroups=workgroups,
        notification_number=notification_number,
        active_workgroup=workgroup,
        active_workbook=workbook,
        tutorial=tutorial,
        addenda=addenda,
        file_attachments=file_attachments,
    )


# Go to the sketcher tutorial
@main_bp.route("/sketcher_tutorial/<tutorial>", methods=["GET", "POST"])
def sketcher_tutorial(tutorial: str) -> Response:
    workgroups = []
    notification_number = 0
    if current_user.is_authenticated:
        workgroups = get_workgroups()
        notification_number = get_notification_number()
    return render_template(
        "sketcher_reload.html",
        reaction={"name": "Tutorial Reaction", "reaction_id": "TUT-001"},
        demo="not demo",
        workgroups=workgroups,
        notification_number=notification_number,
        active_workgroup=None,
        active_workbook=None,
        tutorial=tutorial,
    )


# Go to demo
@main_bp.route("/demo", methods=["GET", "POST"])
def demo() -> Response:
    # must be logged in
    workgroups = []
    notification_number = 0
    if current_user.is_authenticated:
        workgroups = get_workgroups()
        notification_number = get_notification_number()
    return render_template(
        "demo_sketcher.html",
        demo="demo",
        workgroups=workgroups,
        notification_number=notification_number,
    )


@main_bp.route("/search", methods=["GET", "POST"])
@login_required
def search() -> Response:
    # must be logged in
    workgroups = get_workgroups()
    notification_number = get_notification_number()
    print(workgroups)
    return render_template(
        "search.html", workgroups=workgroups, notification_number=notification_number
    )


# manage account page
@main_bp.route("/manage_account", methods=["GET", "POST"])
@login_required
def manage_account() -> Response:
    # must be logged in
    workgroups = get_workgroups()
    notification_number = get_notification_number()
    return render_template(
        "manage_account.html",
        workgroups=workgroups,
        notification_number=notification_number,
    )


# info page
@main_bp.route("/info", methods=["GET", "POST"])
def info() -> Response:
    workgroups = []
    notification_number = 0
    if current_user.is_authenticated:
        workgroups = get_workgroups()
        notification_number = get_notification_number()
    return render_template(
        "info.html", workgroups=workgroups, notification_number=notification_number
    )


# about page
@main_bp.route("/about", methods=["GET", "POST"])
def about() -> Response:
    workgroups = []
    notification_number = 0
    if current_user.is_authenticated:
        workgroups = get_workgroups()
        notification_number = get_notification_number()
    return render_template(
        "about.html", workgroups=workgroups, notification_number=notification_number
    )


# send guide
@main_bp.route("/send_guide", methods=["GET", "POST"])
def send_guide() -> Response:
    # must be logged in
    return send_file("static/AI4Green_User_Manual.pdf", as_attachment=True)


# send quickstart guide
@main_bp.route("/send_quickstart_guide", methods=["GET", "POST"])
def send_quickstart_guide() -> Response:
    # must be logged in
    return send_file("static/AI4Green_quick_guide.pdf", as_attachment=True)


# marvin js help page
@main_bp.route("/marvin_js_help", methods=["GET", "POST"])
@login_required
def marvin_js_help() -> Response:
    # must be logged in
    workgroups = get_workgroups()
    notification_number = get_notification_number()
    return render_template(
        "marvin_js_help.html",
        workgroups=workgroups,
        notification_number=notification_number,
    )


# accessibility
@main_bp.route("/accessibility", methods=["GET", "POST"])
@login_required
def accessibility() -> Response:
    # must be logged in
    workgroups = get_workgroups()
    notification_number = get_notification_number()
    return render_template(
        "accessibility.html",
        workgroups=workgroups,
        notification_number=notification_number,
    )


@main_bp.route("/get_custom_colours", methods=["GET", "POST"])
def get_custom_colours() -> Response:
    if current_user.is_authenticated:
        colours = current_user.hazard_colors
    else:
        # use default colours if user is not logged in
        colours = {'Recommended': '#00ff00',
                   'Problematic': '#ffff00',
                   'Hazardous': '#ff0000',
                   'HighlyHazardous': '#8b0000',
                   'Recommended_text': '#000000',
                   'Problematic_text': '#000000',
                   'Hazardous_text': '#000000',
                   'HighlyHazardous_text': '#ffffff'}
    return jsonify({"colours": colours})


@main_bp.route("/change_hazard_colours", methods=["GET", "POST"])
@login_required
def change_hazard_colours() -> Response:
    current_user.hazard_colors = {
        "Recommended": request.form["Recommended"],
        "Problematic": request.form["Problematic"],
        "Hazardous": request.form["Hazardous"],
        "HighlyHazardous": request.form["HighlyHazardous"],
        "Recommended_text": request.form["Recommended_text"],
        "Problematic_text": request.form["Problematic_text"],
        "Hazardous_text": request.form["Hazardous_text"],
        "HighlyHazardous_text": request.form["HighlyHazardous_text"],
    }
    current_user.update()
    if request.form["mode"] == "update":
        return jsonify({"message": "Hazard colours were successfully updated!"})
    else:
        return jsonify({"message": "Hazard colours were reverted to the default!"})


@main_bp.errorhandler(500)
def internal_error(error):
    flash("Something went wrong, please try again later.")
    return redirect(url_for("main.index"))<|MERGE_RESOLUTION|>--- conflicted
+++ resolved
@@ -1,9 +1,5 @@
 from flask import (Response, flash, redirect, render_template, request,
-<<<<<<< HEAD
                    send_file, url_for, jsonify, current_app)
-=======
-                   send_file, session, url_for, jsonify, current_app)
->>>>>>> a306414e
 from flask_login import (  # protects a view function against anonymous users
     current_user, login_required)
 
@@ -53,17 +49,10 @@
         news_items=news_items,
     )
 
+
 @main_bp.route(
     "/get_marvinjs_key", methods=["POST"]
 )
-def get_marvinjs_key():
-    return jsonify({'marvinjs_key': current_app.config["MARVIN_JS_API_KEY"]})
-
-
-@main_bp.route(
-    "/get_marvinjs_key", methods=["POST"]
-)
-@login_required
 def get_marvinjs_key():
     return jsonify({'marvinjs_key': current_app.config["MARVIN_JS_API_KEY"]})
 
