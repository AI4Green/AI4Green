from flask import (
    Response,
    current_app,
    flash,
    get_template_attribute,
    jsonify,
    redirect,
    render_template,
    request,
    send_file,
    url_for,
)
from flask_login import (  # protects a view function against anonymous users
    current_user,
    login_required,
)
<<<<<<< HEAD
from datetime import datetime
from sources.decorators import workbook_member_required
from sources.blueprints.auth.forms import LoginForm
=======
>>>>>>> 2a52641b
from sources import models, services
from sources.auxiliary import (
    get_notification_number,
    get_workgroups,
    security_member_workgroup_workbook,
)
from sources.blueprints.auth.forms import LoginForm
from sources.decorators import workbook_member_required
from sources.extensions import db

from . import main_bp  # imports the blueprint of the main route


# The standard user page is rendered
@main_bp.route("/", methods=["GET", "POST"])
@main_bp.route("/home", methods=["GET", "POST"])
def index() -> Response:
    # used to display flash messages after a redirect following a fetch request.
    messages_from_redirects = (
        [request.args.get("message")] if request.args.get("message") else []
    )

    # get default jinja variables for landing page
    user_confirmed = None
    form = LoginForm()
    user_role = None
    news_items = []
    privacy_policy_date = datetime(2024, 12, 1) # date privacy policy was updated to capture user location

    if request.method == "POST":
        # return redirects from login verification to prevent form resubmission
        page_redirect = services.auth.verify_login(form)
        return page_redirect

    # update jinja variables if user is logged in to populate the homepage
    if current_user.is_authenticated:
        form = None
        user_role = current_user.Role.name
        user_confirmed = current_user.is_verified

        news_items = (
            db.session.query(models.NewsItem)
            .order_by(models.NewsItem.time.desc())
            .all()
        )

    return render_template(
        "home.html",
        user_role=user_role,
        user_confirmed=user_confirmed,
        news_items=news_items,
        messages_from_redirects=messages_from_redirects,
        form=form,
<<<<<<< HEAD
        privacy_policy_date=privacy_policy_date,
=======
>>>>>>> 2a52641b
    )


@main_bp.route("/load_icons", methods=["GET", "POST"])
def load_icons() -> Response:
    """
    This function renders the icon macro from macros.html for the quick access panel
    """
    selected = request.json.get("input")
    load_type = request.json.get("load_type")
    icon_names = []
    header = None
    bootstrap_icon = ""
    if load_type == "workgroup":
        workbooks = services.workbook.get_workbooks_from_user_group_combination(
            selected
        )
        icon_names = [i.name for i in workbooks]
        header = "Workbooks in " + selected
        load_type = "workbook"
        bootstrap_icon = "bi bi-journal-text"

    elif load_type == "workbook":
        reactions = services.reaction.list_active_in_workbook(
            workbook=selected,
            workgroup=request.json.get("activeWorkgroup"),
            sort_crit="time",
        )
        icon_names = [i.reaction_id for i in reactions[:11]]
        header = "Recent Reactions in " + selected
        load_type = "reaction"
        bootstrap_icon = "bi bi-eyedropper"

    # load macro template with assigned variables
    icon_macro = get_template_attribute("macros.html", "icon_panel")
    return jsonify(icon_macro(icon_names, load_type, header, bootstrap_icon))


@main_bp.route("/get_marvinjs_key", methods=["POST"])
def get_marvinjs_key():
    return jsonify({"marvinjs_key": current_app.config["MARVIN_JS_API_KEY"]})


# Go to the sketcher
@main_bp.route(
    "/sketcher/<workgroup>/<workbook>/<reaction_id>/<tutorial>", methods=["GET", "POST"]
)
@login_required
@workbook_member_required
def sketcher(
    workgroup: str, workbook: str, reaction_id: str, tutorial: str
) -> Response:
    workgroups = get_workgroups()
    notification_number = get_notification_number()
    workbook_object = (
        db.session.query(models.WorkBook)
        .filter(models.WorkBook.name == workbook)
        .filter(models.WorkGroup.name == workgroup)
        .first()
    )
    reaction = (
        db.session.query(models.Reaction)
        .filter(models.Reaction.reaction_id == reaction_id)
        .filter(models.WorkBook.id == workbook_object.id)
        .first()
    )
    addenda = (
        db.session.query(models.ReactionNote)
        .join(models.Reaction)
        .filter(models.Reaction.id == reaction.id)
        .all()
    )

    if reaction.reaction_smiles:
        load_status = "loading"
    else:
        load_status = "loaded"
    return render_template(
        "sketcher_reload.html",
        reaction=reaction,
        load_status=load_status,
        demo="not demo",
        workgroups=workgroups,
        notification_number=notification_number,
        active_workgroup=workgroup,
        active_workbook=workbook,
        tutorial=tutorial,
        addenda=addenda,
    )


# Go to the sketcher tutorial
@main_bp.route("/sketcher_tutorial/<tutorial>", methods=["GET", "POST"])
def sketcher_tutorial(tutorial: str) -> Response:
    workgroups = []
    notification_number = 0
    if current_user.is_authenticated:
        workgroups = get_workgroups()
        notification_number = get_notification_number()
    return render_template(
        "sketcher_reload.html",
        reaction={
            "name": "Tutorial Reaction",
            "reaction_id": "TUT-001",
            "reaction_type": "STANDARD",
        },
        demo="not demo",
        workgroups=workgroups,
        notification_number=notification_number,
        active_workgroup=None,
        active_workbook=None,
        tutorial=tutorial,
    )


# Go to demo
@main_bp.route("/demo", methods=["GET", "POST"])
def demo() -> Response:
    # must be logged in
    workgroups = []
    notification_number = 0
    if current_user.is_authenticated:
        workgroups = get_workgroups()
        notification_number = get_notification_number()
    return render_template(
        "demo_sketcher.html",
        demo="demo",
        workgroups=workgroups,
        notification_number=notification_number,
    )


@main_bp.route("/search", methods=["GET", "POST"])
@login_required
def search() -> Response:
    # must be logged in
    workgroups = get_workgroups()
    notification_number = get_notification_number()
    return render_template(
        "search.html", workgroups=workgroups, notification_number=notification_number
    )


# manage account page
@main_bp.route("/manage_account", methods=["GET", "POST"])
@login_required
def manage_account() -> Response:
    # must be logged in
    workgroups = get_workgroups()
    notification_number = get_notification_number()
    return render_template(
        "manage_account.html",
        workgroups=workgroups,
        notification_number=notification_number,
    )


# info page
@main_bp.route("/info", methods=["GET", "POST"])
def info() -> Response:
    workgroups = []
    notification_number = 0
    if current_user.is_authenticated:
        workgroups = get_workgroups()
        notification_number = get_notification_number()
    return render_template(
        "info.html", workgroups=workgroups, notification_number=notification_number
    )


# about page
@main_bp.route("/about", methods=["GET", "POST"])
def about() -> Response:
    workgroups = []
    notification_number = 0
    if current_user.is_authenticated:
        workgroups = get_workgroups()
        notification_number = get_notification_number()
    return render_template(
        "about.html", workgroups=workgroups, notification_number=notification_number
    )


# send guide
@main_bp.route("/send_guide", methods=["GET", "POST"])
def send_guide() -> Response:
    # must be logged in
    return send_file("static/AI4Green_User_Manual.pdf", as_attachment=True)


# send quickstart guide
@main_bp.route("/send_quickstart_guide", methods=["GET", "POST"])
def send_quickstart_guide() -> Response:
    # must be logged in
    return send_file("static/AI4Green_quick_guide.pdf", as_attachment=True)


# marvin js help page
@main_bp.route("/marvin_js_help", methods=["GET", "POST"])
def marvin_js_help() -> Response:
    # must be logged in
    workgroups = get_workgroups()
    notification_number = get_notification_number()
    return render_template(
        "marvin_js_help.html",
        workgroups=workgroups,
        notification_number=notification_number,
    )


# accessibility
@main_bp.route("/accessibility", methods=["GET", "POST"])
@login_required
def accessibility() -> Response:
    # must be logged in
    workgroups = get_workgroups()
    notification_number = get_notification_number()
    return render_template(
        "accessibility.html",
        workgroups=workgroups,
        notification_number=notification_number,
    )


@main_bp.route("/get_custom_colours", methods=["GET", "POST"])
def get_custom_colours() -> Response:
    if current_user.is_authenticated:
        colours = current_user.hazard_colors
    else:
        # use default colours if user is not logged in
        colours = {
            "Recommended": "#00ff00",
            "Problematic": "#ffff00",
            "Hazardous": "#ff0000",
            "HighlyHazardous": "#8b0000",
            "Recommended_text": "#000000",
            "Problematic_text": "#000000",
            "Hazardous_text": "#000000",
            "HighlyHazardous_text": "#ffffff",
        }
    return jsonify({"colours": colours})


@main_bp.route("/change_hazard_colours", methods=["GET", "POST"])
@login_required
def change_hazard_colours() -> Response:
    current_user.hazard_colors = {
        "Recommended": request.form["Recommended"],
        "Problematic": request.form["Problematic"],
        "Hazardous": request.form["Hazardous"],
        "HighlyHazardous": request.form["HighlyHazardous"],
        "Recommended_text": request.form["Recommended_text"],
        "Problematic_text": request.form["Problematic_text"],
        "Hazardous_text": request.form["Hazardous_text"],
        "HighlyHazardous_text": request.form["HighlyHazardous_text"],
    }
    current_user.update()
    if request.form["mode"] == "update":
        return jsonify({"message": "Hazard colours were successfully updated!"})
    else:
        return jsonify({"message": "Hazard colours were reverted to the default!"})


@main_bp.errorhandler(500)
def internal_error(error):
    flash("Something went wrong, please try again later.")
    return redirect(url_for("main.index"))<|MERGE_RESOLUTION|>--- conflicted
+++ resolved
@@ -14,12 +14,9 @@
     current_user,
     login_required,
 )
-<<<<<<< HEAD
 from datetime import datetime
 from sources.decorators import workbook_member_required
 from sources.blueprints.auth.forms import LoginForm
-=======
->>>>>>> 2a52641b
 from sources import models, services
 from sources.auxiliary import (
     get_notification_number,
@@ -73,10 +70,7 @@
         news_items=news_items,
         messages_from_redirects=messages_from_redirects,
         form=form,
-<<<<<<< HEAD
         privacy_policy_date=privacy_policy_date,
-=======
->>>>>>> 2a52641b
     )
 
 
