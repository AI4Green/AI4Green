--- conflicted
+++ resolved
@@ -40,7 +40,7 @@
     form = LoginForm()
     user_role = None
     news_items = []
-    privacy_policy_date = datetime(2024, 12, 1) # date privacy policy was updated to capture user location
+    privacy_policy_date = datetime(2025, 3, 3) # date privacy policy was updated to capture user location
 
     if request.method == "POST":
         # return redirects from login verification to prevent form resubmission
@@ -58,18 +58,6 @@
             .order_by(models.NewsItem.time.desc())
             .all()
         )
-<<<<<<< HEAD
-
-    return render_template(
-        "home.html",
-        user_role=user_role,
-        user_confirmed=user_confirmed,
-        news_items=news_items,
-        messages_from_redirects=messages_from_redirects,
-        form=form,
-        privacy_policy_date=privacy_policy_date,
-    )
-=======
         return render_template(
             "home.html",
             user_role=user_role,
@@ -77,11 +65,11 @@
             news_items=news_items,
             messages_from_redirects=messages_from_redirects,
             form=form,
+            privacy_policy_date=privacy_policy_date
         )
     # user is not authenticated, send to landing page.
     else:
         return render_template("landing_page.html", form=form)
->>>>>>> 6b75d5b6
 
 
 @main_bp.route("/load_icons", methods=["GET", "POST"])
