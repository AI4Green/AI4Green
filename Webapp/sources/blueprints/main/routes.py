from datetime import datetime
from typing import Literal

from flask import (
    Response,
    current_app,
    flash,
    get_template_attribute,
    jsonify,
    redirect,
    render_template,
    request,
    send_file,
    url_for,
)
from flask_login import (  # protects a view function against anonymous users
    current_user,
    login_required,
)
from sources import models, services
from sources.auxiliary import get_notification_number, get_workgroups
from sources.blueprints.auth.forms import LoginForm
from sources.decorators import workbook_member_required
from sources.extensions import db

from . import main_bp


@main_bp.route("/", methods=["GET", "POST"])
@main_bp.route("/home", methods=["GET", "POST"])
def index() -> Response:
    """
    The home page is rendered if the user is authenticated, otherwise the landing page is rendered.

    Returns:
        flask.Response:  Either a rendered template (home.html or landing_page.html)
        or a redirect response from the auth service.
    """
    # used to display flash messages after a redirect following a fetch request.
    messages_from_redirects = (
        [request.args.get("message")] if request.args.get("message") else []
    )

    form = LoginForm()
    privacy_policy_accepted = True
    privacy_policy_date = services.utils.get_privacy_policy_date()

    if request.method == "POST":
        # return redirects from login verification to prevent form resubmission
        page_redirect = services.auth.verify_login(form)
        return page_redirect

    # update jinja variables if user is logged in to populate the homepage
    if current_user.is_authenticated:
        form = None
        user_role = current_user.Role.name
        user_confirmed = current_user.is_verified
        user_privacy_policy = current_user.privacy_policy_accepted_on

        if user_privacy_policy is None or user_privacy_policy < privacy_policy_date:
            privacy_policy_accepted = False

        news_items = (
            db.session.query(models.NewsItem)
            .order_by(models.NewsItem.time.desc())
            .all()
        )
        return render_template(
            "general/home.html",
            user_role=user_role,
            user_confirmed=user_confirmed,
            news_items=news_items,
            messages_from_redirects=messages_from_redirects,
            form=form,
            privacy_policy_accepted=privacy_policy_accepted,
        )
    # user is not authenticated, send to landing page.
    else:
        return render_template("general/landing_page.html", form=form)


@main_bp.route("/load_icons", methods=["GET", "POST"])
def load_icons() -> Response:
    """
    Renders the icon macro from macros.html for the quick access panel.

    Returns:
        flask.Response: A JSON response containing the rendered icon macro.
    """
    selected = request.json.get("input")
    load_type = request.json.get("load_type")
    icon_names = []
    header = None
    bootstrap_icon = ""
    if load_type == "workgroup":
        workbooks = services.workbook.get_workbooks_from_user_group_combination(
            selected
        )
        icon_names = [i.name for i in workbooks]
        header = "Workbooks in " + selected
        load_type = "workbook"
        bootstrap_icon = "bi bi-journal-text"

    elif load_type == "workbook":
        reactions = services.reaction.list_active_in_workbook(
            workbook=selected,
            workgroup=request.json.get("activeWorkgroup"),
            sort_crit="time",
        )
        icon_names = [i.reaction_id for i in reactions[:11]]
        header = "Recent Reactions in " + selected
        load_type = "reaction"
        bootstrap_icon = "bi bi-eyedropper"

    # load macro template with assigned variables
    icon_macro = get_template_attribute("macros.html", "icon_panel")
    return jsonify(icon_macro(icon_names, load_type, header, bootstrap_icon))


@main_bp.route("/get_marvinjs_key", methods=["POST"])
@main_bp.doc(hide=True)
def get_marvinjs_key():
    """
    Retrieves the marvin JS API key from the configuration file.
    Returns:
        flask.Response: A JSON response containing the marvin JS API key.
    """
    return jsonify({"marvinjs_key": current_app.config["MARVIN_JS_API_KEY"]})


@main_bp.route(
    "/sketcher/<workgroup>/<workbook>/<reaction_id>/<tutorial>", methods=["GET", "POST"]
)
@login_required
@workbook_member_required
@main_bp.doc(
    security="sessionAuth",
    description="Requires login and membership in the specified workbook.",
)
def sketcher(
    workgroup: str, workbook: str, reaction_id: str, tutorial: Literal["yes", "no"]
) -> Response:
    """
    Renders the sketcher page with the given reaction ID.

    Args:
        workgroup: the workgroup the reaction belongs to
        workbook: the workbook the reaction belongs to
        reaction_id: the reaction ID of the reaction to be loaded
        tutorial: whether the user is in tutorial mode

    Returns:
        flask.Response The rendered sketcher page.
    """
    workgroups = get_workgroups()
    notification_number = get_notification_number()
    workbook_object = services.workbook.get_workbook_from_group_book_name_combination(
        workgroup, workbook
    )
    reaction = services.reaction.get_from_reaction_id_and_workbook_id(
        reaction_id, workbook_object.id
    )
    addenda = services.reaction.get_addenda(reaction)

    if reaction.reaction_smiles:
        load_status = "loading"
    else:
        load_status = "loaded"
    return render_template(
<<<<<<< HEAD
        "reaction_constructor.html",
=======
        "reactions/sketcher_reload.html",
>>>>>>> 2debeff9
        reaction=reaction,
        load_status=load_status,
        demo="not demo",
        workgroups=workgroups,
        notification_number=notification_number,
        active_workgroup=workgroup,
        active_workbook=workbook,
        tutorial=tutorial,
        addenda=addenda,
    )


@main_bp.route("/sketcher_tutorial/<tutorial>", methods=["GET", "POST"])
def sketcher_tutorial(tutorial: str) -> Response:
    """
    Renders the tutorial sketcher page

    Args:
        tutorial: whether the user is in tutorial mode

    Returns:
        flask.Response: The rendered tutorial sketcher page.
    """
    workgroups = []
    notification_number = 0
    if current_user.is_authenticated:
        workgroups = get_workgroups()
        notification_number = get_notification_number()
    return render_template(
<<<<<<< HEAD
        "reaction_constructor.html",
=======
        "reactions/sketcher_reload.html",
>>>>>>> 2debeff9
        reaction={
            "name": "Tutorial Reaction",
            "reaction_id": "TUT-001",
            "reaction_type": "STANDARD",
        },
        demo="not demo",
        workgroups=workgroups,
        notification_number=notification_number,
        active_workgroup=None,
        active_workbook=None,
        tutorial=tutorial,
    )


@main_bp.route("/demo", methods=["GET", "POST"])
def demo() -> Response:
    """
    Renders the demo sketcher page.

    Returns:
        flask.Response: The rendered demo sketcher page.
    """
    workgroups = []
    notification_number = 0
    if current_user.is_authenticated:
        workgroups = get_workgroups()
        notification_number = get_notification_number()
    return render_template(
        "reactions/demo_sketcher.html",
        demo="demo",
        workgroups=workgroups,
        notification_number=notification_number,
    )


@main_bp.route("/search", methods=["GET", "POST"])
@login_required
@main_bp.doc(security="sessionAuth")
def search() -> Response:
    """
    Renders the search page.

    Returns:
        flask.Response: The rendered search page.
    """
    workgroups = get_workgroups()
    notification_number = get_notification_number()
    return render_template(
        "reactions/search.html",
        workgroups=workgroups,
        notification_number=notification_number,
    )


@main_bp.route("/accept_privacy_policy", methods=["PATCH"])
def accept_privacy_policy() -> Response:
    """
    Accepts the privacy policy and updates the property in the database for the current user.

    Returns:
        flask.Response: 204 successful with no additional content
    """
    user = services.user.from_email(current_user.email)
    user.privacy_policy_accepted_on = datetime.now()
    db.session.commit()
    return Response(status=204)


# manage account page
@main_bp.route("/manage_account", methods=["GET", "POST"])
@login_required
@main_bp.doc(security="sessionAuth")
def manage_account() -> Response:
    """
    Renders the manage account page.

    Returns:
        flask.Response: The rendered manage account page.
    """
    workgroups = get_workgroups()
    notification_number = get_notification_number()
    return render_template(
        "account_management/manage_account.html",
        workgroups=workgroups,
        notification_number=notification_number,
    )


# info page
@main_bp.route("/info", methods=["GET", "POST"])
def info() -> Response:
    """
    Renders the info (help) page.

    Returns:
        flask.Response: The rendered info page.
    """
    workgroups = []
    notification_number = 0
    if current_user.is_authenticated:
        workgroups = get_workgroups()
        notification_number = get_notification_number()
    return render_template(
        "general/info.html",
        workgroups=workgroups,
        notification_number=notification_number,
    )


# about page
@main_bp.route("/about", methods=["GET", "POST"])
def about() -> Response:
    """
    Renders the about page

    Returns:
        flask.Response: The rendered about page.
    """
    workgroups = []
    notification_number = 0
    if current_user.is_authenticated:
        workgroups = get_workgroups()
        notification_number = get_notification_number()
    return render_template(
        "general/about.html",
        workgroups=workgroups,
        notification_number=notification_number,
    )


# send guide
@main_bp.route("/send_guide", methods=["GET", "POST"])
def send_guide() -> Response:
    """
    Sends the user manual as a file download.

    Returns:
        flask.Response: The user manual file.
    """
    return send_file("static/AI4Green_User_Manual.pdf", as_attachment=True)


# send quickstart guide
@main_bp.route("/send_quickstart_guide", methods=["GET", "POST"])
def send_quickstart_guide() -> Response:
    """
    Sends the quick start guide as a file download.

    Returns:
        flask.Response: The quick start guide file.
    """
    return send_file("static/AI4Green_quick_guide.pdf", as_attachment=True)


# marvin js help page
@main_bp.route("/marvin_js_help", methods=["GET", "POST"])
def marvin_js_help() -> Response:
    """
    Renders the Marvin JS help page.

    Returns:
        flask.Response: The rendered Marvin JS help page.
    """
    workgroups = get_workgroups()
    notification_number = get_notification_number()
    return render_template(
        "general/marvin_js_help.html",
        workgroups=workgroups,
        notification_number=notification_number,
    )


@main_bp.route("/accessibility", methods=["GET", "POST"])
@login_required
@main_bp.doc(security="sessionAuth")
def accessibility() -> Response:
    """
    Renders the accessibility page where the sustainability colour-coding can be changed.

    Returns:
        flask.Response: The rendered accessibility page.
    """
    workgroups = get_workgroups()
    notification_number = get_notification_number()
    return render_template(
        "account_management/accessibility.html",
        workgroups=workgroups,
        notification_number=notification_number,
    )


@main_bp.route("/get_custom_colours", methods=["GET", "POST"])
def get_custom_colours() -> Response:
    """
    Retrieves the custom colours for the sustainability colour-coding. Default if user is not logged in.

    Returns:
        flask.Response: A JSON response containing the custom colours.
    """
    if current_user.is_authenticated:
        colours = current_user.hazard_colors
    else:
        # use default colours if user is not logged in
        colours = {
            "Recommended": "#00ff00",
            "Problematic": "#ffff00",
            "Hazardous": "#ff0000",
            "HighlyHazardous": "#8b0000",
            "Recommended_text": "#000000",
            "Problematic_text": "#000000",
            "Hazardous_text": "#000000",
            "HighlyHazardous_text": "#ffffff",
        }
    return jsonify({"colours": colours})


@main_bp.route("/change_hazard_colours", methods=["GET", "POST"])
@login_required
@main_bp.doc(security="sessionAuth")
def change_hazard_colours() -> Response:
    """
    Changes the sustainability colour-coding for the user.

    Returns:
        flask.Response: A JSON response indicating the success of the operation.
    """
    current_user.hazard_colors = {
        "Recommended": request.form["Recommended"],
        "Problematic": request.form["Problematic"],
        "Hazardous": request.form["Hazardous"],
        "HighlyHazardous": request.form["HighlyHazardous"],
        "Recommended_text": request.form["Recommended_text"],
        "Problematic_text": request.form["Problematic_text"],
        "Hazardous_text": request.form["Hazardous_text"],
        "HighlyHazardous_text": request.form["HighlyHazardous_text"],
    }
    current_user.update()
    if request.form["mode"] == "update":
        return jsonify({"message": "Hazard colours were successfully updated!"})
    else:
        return jsonify({"message": "Hazard colours were reverted to the default!"})


@main_bp.errorhandler(500)
def internal_error(error):
    flash("Something went wrong, please try again later.")
    return redirect(url_for("main.index"))<|MERGE_RESOLUTION|>--- conflicted
+++ resolved
@@ -167,11 +167,7 @@
     else:
         load_status = "loaded"
     return render_template(
-<<<<<<< HEAD
-        "reaction_constructor.html",
-=======
-        "reactions/sketcher_reload.html",
->>>>>>> 2debeff9
+        "reactions/reaction_constructor.html",
         reaction=reaction,
         load_status=load_status,
         demo="not demo",
@@ -201,11 +197,7 @@
         workgroups = get_workgroups()
         notification_number = get_notification_number()
     return render_template(
-<<<<<<< HEAD
-        "reaction_constructor.html",
-=======
-        "reactions/sketcher_reload.html",
->>>>>>> 2debeff9
+        "recations/reaction_constructor.html",
         reaction={
             "name": "Tutorial Reaction",
             "reaction_id": "TUT-001",
