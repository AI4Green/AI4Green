--- conflicted
+++ resolved
@@ -35,32 +35,18 @@
 from datetime import timedelta
 
 
-from . import main_bp
+from . import main_bp  # imports the blueprint of the main route
 
 
 @main_bp.route("/", methods=["GET", "POST"])
 @main_bp.route("/home", methods=["GET", "POST"])
 @oidc.require_login
 def index() -> Response:
-<<<<<<< HEAD
-=======
-    """
-    The home page is rendered if the user is authenticated, otherwise the landing page is rendered.
-
-    Returns:
-        flask.Response:  Either a rendered template (home.html or landing_page.html)
-        or a redirect response from the auth service.
-    """
-    # used to display flash messages after a redirect following a fetch request.
->>>>>>> 2af388bb
     messages_from_redirects = (
         [request.args.get("message")] if request.args.get("message") else []
     )
 
-<<<<<<< HEAD
     user_confirmed = None
-=======
->>>>>>> 2af388bb
     form = LoginForm()
     privacy_policy_accepted = True
     privacy_policy_date = services.utils.get_privacy_policy_date()
