from flask import (
    Response,
    current_app,
    flash,
    jsonify,
    redirect,
    render_template,
    request,
    send_file,
    url_for,
    get_template_attribute
)
from flask_login import (  # protects a view function against anonymous users
    current_user,
    login_required,
)
from .forms import LoginForm
from sources import models, services
from sources.auxiliary import (
    get_notification_number,
    get_workbooks,
    get_workgroups,
    security_member_workgroup_workbook,
)
from sources.extensions import db

from . import main_bp  # imports the blueprint of the main route


# The standard user page is rendered
@main_bp.route("/", methods=["GET", "POST"])
@main_bp.route("/home", methods=["GET", "POST"])
def index() -> Response:
    # used to display flash messages after a redirect following a fetch request.
    messages_from_redirects = (
        [request.args.get("message")] if request.args.get("message") else []
    )
    # gets jinja variables if user is logged in to populate the homepage, else the non-logged in user homepage is loaded
    if current_user.is_authenticated:
        # get the users role to determine if they can access the admin dashboard button or not
        user = (
            db.session.query(models.User)
            .filter(models.User.email == current_user.email)
            .first()
        )
        form=None
        user_confirmed = user.is_verified
        user_role = user.Role.name
        workgroups = get_workgroups()
        notification_number = get_notification_number()
        if request.method == "POST":
            workgroup_selected = request.form["WG-select"]
            if workgroup_selected != "-Select Workgroup-":
                return redirect(
                    url_for(
                        "workgroup.workgroup", workgroup_selected=workgroup_selected
                    )
                )
        news_items = (
            db.session.query(models.NewsItem)
            .order_by(models.NewsItem.time.desc())
            .all()
        )
    else:
        # user not logged in
        user_confirmed = None
        form = LoginForm()
        user_role = None
        workgroups = []
        notification_number = 0
        news_items = []
    return render_template(
        "home.html",
        user_role=user_role,
        user_confirmed=user_confirmed,
        workgroups=workgroups,
        notification_number=notification_number,
        news_items=news_items,
<<<<<<< HEAD
        form=form
=======
        messages_from_redirects=messages_from_redirects,
>>>>>>> bc435081
    )


@main_bp.route("/load_icons", methods=["GET", "POST"])
def load_workbooks():
    data = request.get_json()
    selected = data["input"]
    load_type = data["load_type"]
    icon_names = []
    header = None
    if load_type == "workgroup":
        workgroups = services.workbook.get_workbooks_from_user_group_combination(selected)
        icon_names = [i.name for i in workgroups]
        header = "Workbooks in " + selected
        load_type = "workbook"

    elif load_type == "workbook":
        reactions = services.reaction.list_active_in_workbook(
            workbook=selected, workgroup=data["activeWorkgroup"], sort_crit="time"
        )
        icon_names = [i.reaction_id for i in reactions]
        header = "Recent Reactions in " + selected
        load_type = "reaction"

    icon_macro = get_template_attribute("macros.html", "icon_panel")
    return jsonify(icon_macro(icon_names, load_type, header))


@main_bp.route("/get_marvinjs_key", methods=["POST"])
def get_marvinjs_key():
    return jsonify({"marvinjs_key": current_app.config["MARVIN_JS_API_KEY"]})


# Go to the sketcher
@main_bp.route(
    "/sketcher/<workgroup>/<workbook>/<reaction_id>/<tutorial>", methods=["GET", "POST"]
)
@login_required
def sketcher(
    workgroup: str, workbook: str, reaction_id: str, tutorial: str
) -> Response:
    # validates the user is a member of the workgroup and workbook by checking the database
    if not security_member_workgroup_workbook(workgroup, workbook):
        flash("You do not have permission to view this page")
        return redirect(url_for("main.index"))
    workgroups = get_workgroups()
    notification_number = get_notification_number()
    workbook_object = (
        db.session.query(models.WorkBook)
        .filter(models.WorkBook.name == workbook)
        .filter(models.WorkGroup.name == workgroup)
        .first()
    )
    reaction = (
        db.session.query(models.Reaction)
        .filter(models.Reaction.reaction_id == reaction_id)
        .filter(models.WorkBook.id == workbook_object.id)
        .first()
    )
    addenda = (
        db.session.query(models.ReactionNote)
        .join(models.Reaction)
        .filter(models.Reaction.id == reaction.id)
        .all()
    )

    if reaction.reaction_smiles:
        load_status = "loading"
    else:
        load_status = "loaded"
    return render_template(
        "sketcher_reload.html",
        reaction=reaction,
        load_status=load_status,
        demo="not demo",
        workgroups=workgroups,
        notification_number=notification_number,
        active_workgroup=workgroup,
        active_workbook=workbook,
        tutorial=tutorial,
        addenda=addenda,
    )


# Go to the sketcher tutorial
@main_bp.route("/sketcher_tutorial/<tutorial>", methods=["GET", "POST"])
def sketcher_tutorial(tutorial: str) -> Response:
    workgroups = []
    notification_number = 0
    if current_user.is_authenticated:
        workgroups = get_workgroups()
        notification_number = get_notification_number()
    return render_template(
        "sketcher_reload.html",
        reaction={"name": "Tutorial Reaction", "reaction_id": "TUT-001"},
        demo="not demo",
        workgroups=workgroups,
        notification_number=notification_number,
        active_workgroup=None,
        active_workbook=None,
        tutorial=tutorial,
    )


# Go to demo
@main_bp.route("/demo", methods=["GET", "POST"])
def demo() -> Response:
    # must be logged in
    workgroups = []
    notification_number = 0
    if current_user.is_authenticated:
        workgroups = get_workgroups()
        notification_number = get_notification_number()
    return render_template(
        "demo_sketcher.html",
        demo="demo",
        workgroups=workgroups,
        notification_number=notification_number,
    )


@main_bp.route("/search", methods=["GET", "POST"])
@login_required
def search() -> Response:
    # must be logged in
    workgroups = get_workgroups()
    notification_number = get_notification_number()
    return render_template(
        "search.html", workgroups=workgroups, notification_number=notification_number
    )


# manage account page
@main_bp.route("/manage_account", methods=["GET", "POST"])
@login_required
def manage_account() -> Response:
    # must be logged in
    workgroups = get_workgroups()
    notification_number = get_notification_number()
    return render_template(
        "manage_account.html",
        workgroups=workgroups,
        notification_number=notification_number,
    )


# info page
@main_bp.route("/info", methods=["GET", "POST"])
def info() -> Response:
    workgroups = []
    notification_number = 0
    if current_user.is_authenticated:
        workgroups = get_workgroups()
        notification_number = get_notification_number()
    return render_template(
        "info.html", workgroups=workgroups, notification_number=notification_number
    )


# about page
@main_bp.route("/about", methods=["GET", "POST"])
def about() -> Response:
    workgroups = []
    notification_number = 0
    if current_user.is_authenticated:
        workgroups = get_workgroups()
        notification_number = get_notification_number()
    return render_template(
        "about.html", workgroups=workgroups, notification_number=notification_number
    )


# send guide
@main_bp.route("/send_guide", methods=["GET", "POST"])
def send_guide() -> Response:
    # must be logged in
    return send_file("static/AI4Green_User_Manual.pdf", as_attachment=True)


# send quickstart guide
@main_bp.route("/send_quickstart_guide", methods=["GET", "POST"])
def send_quickstart_guide() -> Response:
    # must be logged in
    return send_file("static/AI4Green_quick_guide.pdf", as_attachment=True)


# marvin js help page
@main_bp.route("/marvin_js_help", methods=["GET", "POST"])
def marvin_js_help() -> Response:
    # must be logged in
    workgroups = get_workgroups()
    notification_number = get_notification_number()
    return render_template(
        "marvin_js_help.html",
        workgroups=workgroups,
        notification_number=notification_number,
    )


# accessibility
@main_bp.route("/accessibility", methods=["GET", "POST"])
@login_required
def accessibility() -> Response:
    # must be logged in
    workgroups = get_workgroups()
    notification_number = get_notification_number()
    return render_template(
        "accessibility.html",
        workgroups=workgroups,
        notification_number=notification_number,
    )


@main_bp.route("/get_custom_colours", methods=["GET", "POST"])
def get_custom_colours() -> Response:
    if current_user.is_authenticated:
        colours = current_user.hazard_colors
    else:
        # use default colours if user is not logged in
        colours = {
            "Recommended": "#00ff00",
            "Problematic": "#ffff00",
            "Hazardous": "#ff0000",
            "HighlyHazardous": "#8b0000",
            "Recommended_text": "#000000",
            "Problematic_text": "#000000",
            "Hazardous_text": "#000000",
            "HighlyHazardous_text": "#ffffff",
        }
    return jsonify({"colours": colours})


@main_bp.route("/change_hazard_colours", methods=["GET", "POST"])
@login_required
def change_hazard_colours() -> Response:
    current_user.hazard_colors = {
        "Recommended": request.form["Recommended"],
        "Problematic": request.form["Problematic"],
        "Hazardous": request.form["Hazardous"],
        "HighlyHazardous": request.form["HighlyHazardous"],
        "Recommended_text": request.form["Recommended_text"],
        "Problematic_text": request.form["Problematic_text"],
        "Hazardous_text": request.form["Hazardous_text"],
        "HighlyHazardous_text": request.form["HighlyHazardous_text"],
    }
    current_user.update()
    if request.form["mode"] == "update":
        return jsonify({"message": "Hazard colours were successfully updated!"})
    else:
        return jsonify({"message": "Hazard colours were reverted to the default!"})


@main_bp.errorhandler(500)
def internal_error(error):
    flash("Something went wrong, please try again later.")
    return redirect(url_for("main.index"))<|MERGE_RESOLUTION|>--- conflicted
+++ resolved
@@ -76,11 +76,8 @@
         workgroups=workgroups,
         notification_number=notification_number,
         news_items=news_items,
-<<<<<<< HEAD
+        messages_from_redirects=messages_from_redirects,
         form=form
-=======
-        messages_from_redirects=messages_from_redirects,
->>>>>>> bc435081
     )
 
 
