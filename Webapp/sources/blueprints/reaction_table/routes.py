--- conflicted
+++ resolved
@@ -48,18 +48,12 @@
     reaction_table = services.reaction_table.ReactionTable(
         reaction, workgroup, workbook, demo, tutorial
     )
-<<<<<<< HEAD
-    print("reactionsmiles 1", reaction_smiles)
-
-    reaction_table.update(reaction_smiles, polymer_indices)
-=======
 
     reaction_table.update(reaction_smiles, polymer_indices)
     # do error check
     errors = reaction_table.check_errors()
     if errors:
         return errors
->>>>>>> 430abdb8
 
     return reaction_table.render()
 
