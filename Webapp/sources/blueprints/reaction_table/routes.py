"""
This module receives a reaction from Marvin JS as a
GET request and renders the reaction table template
"""

import re
from datetime import datetime
from typing import Dict, List, Tuple, Union
from urllib.parse import quote
from urllib.request import urlopen

from flask import current_app, jsonify, render_template, request
from flask_login import login_required
from rdkit import Chem
from sources import models, services
from sources.auxiliary import abort_if_user_not_in_workbook, smiles_symbols
from sources.dto import ReactionNoteSchema

from . import reaction_table_bp

if not current_app.config["DEBUG"]:
    try:
        from STOUT import translate_forward
    except Exception:
        pass


# Processing data from Marvin JS and creating reaction table
@reaction_table_bp.route("/_process", methods=["GET"])
def process():
    # must be logged in
    """This function receives reagents and product from browser, finds
    their IUPAC names and molar weights in PubChem, forms the lists of
    reagents and solvents. and renders the reaction table"""

    # get user workbook
    demo = request.args.get("demo")
    reaction = None
    workbook = None
    if demo != "demo":
        workgroup = request.args.get("workgroup")
        workbook_name = request.args.get("workbook")
        workbook = services.workbook.get_workbook_from_group_book_name_combination(
            workgroup, workbook_name
        )
        abort_if_user_not_in_workbook(workgroup, workbook_name, workbook)
        reaction_id = request.args.get("reaction_id")
        reaction = services.reaction.get_from_reaction_id_and_workbook(
            reaction_id, workbook
        )
    # get the SMILES string of reactants and products from the args and then replace the symbols
    reactants0 = request.args.get("reactants", 0, type=str)
    products0 = request.args.get("products", 0, type=str)
    if not reactants0 and products0:
        return jsonify({"error": "Missing data!"})

    reactants_smiles_list, products_smiles_list = get_reactants_and_products_list(
        reactants0, products0
    )

    reactant_data = {
        "molecular_weight_list": [],
        "name_list": [],
        "hazard_list": [],
        "density_list": [],
        "primary_key_list": [],
    }
    product_data = {
        "molecular_weight_list": [],
        "name_list": [],
        "hazard_list": [],
        "density_list": [],
        "primary_key_list": [],
        "table_numbers": [],
    }

    # Find reactants in database then add data to the dictionary
    for idx, reactant_smiles in enumerate(reactants_smiles_list):
        novel_compound = False  # false but change later if true
        mol = Chem.MolFromSmiles(reactant_smiles)
        if mol is None:
            return jsonify({"error": f"Cannot process Reactant {idx + 1} structure"})
        inchi = Chem.MolToInchi(mol)
        reactant = services.compound.get_compound_from_inchi(inchi)

        # if no match, then check the workbook collection of novel compounds
        if reactant is None:
            if demo == "demo":  # if in demo mode don't search novel compounds
                return jsonify({"reactionTable": "demo", "novelCompound": ""})

            reactant = (
                services.novel_compound.get_novel_compound_from_inchi_and_workbook(
                    inchi, workbook
                )
            )
            novel_compound = True

            # if no match is found we inform the user the compound is not in the database
            if reactant is None:
                reactant_name = iupac_convert(reactant_smiles)
                # generate molweight
                reactant_mol_wt = round(mol_weight_generate(reactant_smiles), 2)
                novel_reactant_html = render_template(
                    "_novel_compound.html",
                    component="Reactant",
                    name=reactant_name,
                    number=idx + 1,
                    mw=reactant_mol_wt,
                    smiles=reactant_smiles,
                )
                return jsonify(
                    {"reactionTable": novel_reactant_html, "novelCompound": True}
                )

        # now we have the compound/novel_compound object, we can get all the data and add to reactant_data dict
        get_compound_data(reactant_data, reactant, novel_compound)
    number_of_reactants = len(reactant_data["name_list"])

    # Find products in database then add data to the dictionary
    for idx, product_smiles in enumerate(products_smiles_list):
        novel_compound = False  # false but change later if true
        mol = Chem.MolFromSmiles(product_smiles)
        if mol is None:
            return jsonify({"error": f"Cannot process product {idx + 1} structure"})
        inchi = Chem.MolToInchi(mol)
        product = services.compound.get_compound_from_inchi(inchi)

        # if no match, then check the workbook collection of novel compounds
        if product is None:
            if demo == "demo":  # if in demo mode don't search novel compounds
                return jsonify({"reactionTable": "demo", "novelCompound": ""})

            product = (
                services.novel_compound.get_novel_compound_from_inchi_and_workbook(
                    inchi, workbook
                )
            )
            novel_compound = True

            # if no match is found we inform the user the compound is not in the database
            if product is None:
                product_name = iupac_convert(product_smiles)
                # generate molweight
                product_mol_wt = round(mol_weight_generate(product_smiles), 2)
                novel_product_html = render_template(
                    "_novel_compound.html",
                    component="product",
                    name=product_name,
                    number=idx + 1,
                    mw=product_mol_wt,
                    smiles=product_smiles,
                )
                return jsonify(
                    {"reactionTable": novel_product_html, "novelCompound": True}
                )

        # now we have the compound/novel_compound object, we can get all the data and add to product_data dict
        get_compound_data(product_data, product, novel_compound)
        product_data["table_numbers"].append(number_of_reactants + idx)
    number_of_products = len(product_data["name_list"])

    # Reagents - There are too many for a unselected dropdown. Could do recently used within workbook
    # identifiers = reagent_name + reagent_cas
    identifiers = []

    # Solvents - keep solvents that are not novel compounds or are novel compounds within the current workbook
    if demo == "demo":
        sol_rows = services.solvent.get_default_list()
    else:
        sol_rows = services.solvent.get_workbook_list(workbook)

    # Now it renders the reaction table template
    reaction_table = render_template(
        "_reaction_table.html",
        reactants=reactant_data["name_list"],
        reactant_mol_weights=reactant_data["molecular_weight_list"],
        reactant_densities=reactant_data["density_list"],
        reactant_hazards=reactant_data["hazard_list"],
        reactant_primary_keys=reactant_data["primary_key_list"],
        number_of_reactants=number_of_reactants,
        number_of_products=number_of_products,
        identifiers=identifiers,
        reactant_table_numbers=[],
        products=product_data["name_list"],
        product_mol_weights=product_data["molecular_weight_list"],
        product_hazards=product_data["hazard_list"],
        product_primary_keys=product_data["primary_key_list"],
        product_table_numbers=product_data["table_numbers"],
        reagent_table_numbers=[],
        reaction_table_data="",
        summary_table_data="",
        sol_rows=sol_rows,
        reaction=reaction,
    )
    return jsonify({"reactionTable": reaction_table})


def get_reactants_and_products_list(
    reactants: str, products: str
) -> Tuple[List[str], List[str]]:
    """
    Process reactants and products strings to obtain lists of reactant and product SMILES.
    Converts words into SMILES symbols and identifies the format as either CXSMILES or SMILES.
    If ions are present, it processes the ionic SMILES accordingly.

    Args:
        reactants (str): A string representing the reactants in the reaction.
        products (str): A string representing the products in the reaction.

    Returns:
        Tuple[List[str], List[str]]: A tuple containing lists of reactant and product SMILES.

    """
    reactants_smiles = smiles_symbols(reactants)
    products_smiles = smiles_symbols(products)

    # form the reaction_smiles. Just from reactands and products to exclude reagents/other data
    reaction_smiles = (reactants_smiles + ">>" + products_smiles).replace(",", ".")

    # we get the smiles straight from the sketcher to see if we have CXSmiles
    sketcher_smiles = smiles_symbols(request.args.get("reactionSmiles"))

    # [OH-].[Na+]>>[Cl-].[Cl-].[Zn++] |f:0.1,2.3.4|
    if "|" in sketcher_smiles:
        reaction_smiles += re.search(r" \|[^\|]*\|$", sketcher_smiles).group()
        (
            reactants_smiles_list,
            products_smiles_list,
        ) = services.ions.reactants_and_products_from_ionic_cx_smiles(reaction_smiles)
    elif "+" in reaction_smiles or "-" in reaction_smiles:
        (
            reactants_smiles_list,
            products_smiles_list,
        ) = services.ions.reactants_and_products_from_ionic_smiles(reaction_smiles)
        # reactions with no ions - make rxn object directly from string
    else:
        reactants_smiles_list, products_smiles_list = reactants_smiles.split(
            ","
        ), products_smiles.split(",")
    return reactants_smiles_list, products_smiles_list


def get_compound_data(
    compound_data: Dict,
    compound: Union[models.Compound, models.NovelCompound],
    novel_compound: bool,
):
    """
    Update compound data dictionary with information from the given compound object.

    Args:
        compound_data (Dict): A dictionary containing lists to store compound data.
        compound (Union[models.Compound, models.NovelCompound]): The compound or novel compound object.
        novel_compound (bool): A boolean flag indicating whether the compound is a novel compound.
    """

    # now we have the compound/novel_compound object, we can get all the data
    molecular_weight = (
        float(compound.molec_weight) if compound.molec_weight != "" else 0
    )
    compound_data["molecular_weight_list"].append(molecular_weight)

    compound_name = compound.name if compound.name != "" else "Not found"
    compound_data["name_list"].append(compound_name)

    compound_hazard = (
        compound.hphrase if compound.hphrase != "No hazard codes found" else "Unknown"
    )
    compound_data["hazard_list"].append(compound_hazard)

    compound_density = compound.density if compound.density != "" else "-"
    compound_data["density_list"].append(compound_density)

    if novel_compound:
        compound_data["primary_key_list"].append((compound.name, compound.workbook))
    else:
        compound_data["primary_key_list"].append(compound.id)


@reaction_table_bp.route("/_save_reaction_note", methods=["POST"])
@login_required
def save_reaction_note():
    """Saves an reaction_note to the reaction object"""
    workgroup_name = request.form["workgroup"]
    workbook_name = request.form["workbook"]
    workbook_object = services.workbook.get_workbook_from_group_book_name_combination(
        workgroup_name, workbook_name
    )
    reaction_id = request.form["reactionID"]
    reaction = services.reaction.get_from_reaction_id_and_workbook(
        reaction_id, workbook_object
    )
    reaction_note_text = request.form["reactionNoteText"]
    author = services.person.from_current_user_email()
    new_addendum = services.reaction.add_addendum(reaction, reaction_note_text, author)
    schema = ReactionNoteSchema()
    return jsonify({"reaction_note": schema.dump(new_addendum)})


def iupac_convert(ids):
    print("Running CIR")
    try:
        url = (
            "http://cactus.nci.nih.gov/chemical/structure/" + quote(ids) + "/iupac_name"
        )  # https://opsin.ch.cam.ac.uk/opsin/cyclopropane.png
        ans = urlopen(url, [5]).read().decode("utf8")
        return ans
    except Exception:
        print("failed CIR")
    print("trying STOUT")
    try:
        ans = translate_forward(ids)
        return ans
    except Exception:
        print("STOUT failed")
    return ""


<<<<<<< HEAD
def mol_weight_generate(smiles):
    return Chem.Descriptors.ExactMolWt(Chem.MolFromSmiles(smiles))
=======
def mol_weight_generate(smiles: str) -> float:
    """
    Uses RDKit to calculate the molecular weight for a compound from its SMILES string

    Args:
        smiles - the SMILES of the compound of interest

    Returns:
        The molecular weight of the compound.
    """
    # MolWt accounts for the average across isotopes but ExactMolWt only takes the most abundant isotope.
    return Descriptors.MolWt(Chem.MolFromSmiles(smiles))
>>>>>>> 79197e4c
<|MERGE_RESOLUTION|>--- conflicted
+++ resolved
@@ -316,10 +316,6 @@
     return ""
 
 
-<<<<<<< HEAD
-def mol_weight_generate(smiles):
-    return Chem.Descriptors.ExactMolWt(Chem.MolFromSmiles(smiles))
-=======
 def mol_weight_generate(smiles: str) -> float:
     """
     Uses RDKit to calculate the molecular weight for a compound from its SMILES string
@@ -331,5 +327,4 @@
         The molecular weight of the compound.
     """
     # MolWt accounts for the average across isotopes but ExactMolWt only takes the most abundant isotope.
-    return Descriptors.MolWt(Chem.MolFromSmiles(smiles))
->>>>>>> 79197e4c
+    return Chem.Descriptors.MolWt(Chem.MolFromSmiles(smiles))