"""
This module receives a reaction from Marvin JS as a
GET request and renders the reaction table template
"""

import re
from datetime import datetime
from typing import Dict, List, Tuple, Union
from urllib.parse import quote
from urllib.request import urlopen

from flask import current_app, jsonify, render_template, request
from flask_login import login_required
from rdkit import Chem
from sources import models, services
from sources.auxiliary import abort_if_user_not_in_workbook, smiles_symbols
from sources.dto import ReactionNoteSchema

<<<<<<< HEAD
# render_template renders html templates
# request parses incoming request data and gives access to it
# jsonify is used to send a JSON response to the browser
from sources.extensions import db  # imports the module with auxiliary functions

from . import reaction_table_bp  # imports the blueprint of the reaction table route
from .reaction_classification import classify_reaction
=======
from . import reaction_table_bp
>>>>>>> 0cdf3c04

if not current_app.config["DEBUG"]:
    try:
        from STOUT import translate_forward
    except Exception:
        pass


# Processing data from Marvin JS and creating reaction table
@reaction_table_bp.route("/_process", methods=["GET"])
def process():
    # must be logged in
    """This function receives reagents and product from browser, finds
    their IUPAC names and molar weights in PubChem, forms the lists of
    reagents and solvents. and renders the reaction table"""

    # get user workbook
    demo = request.args.get("demo")
    reaction = None
    workbook = None
    if demo != "demo":
        workgroup = request.args.get("workgroup")
        workbook_name = request.args.get("workbook")
        workbook = services.workbook.get_workbook_from_group_book_name_combination(
            workgroup, workbook_name
        )
        abort_if_user_not_in_workbook(workgroup, workbook_name, workbook)
        reaction_id = request.args.get("reaction_id")
        reaction = services.reaction.get_from_reaction_id_and_workbook_id(
            reaction_id, workbook.id
        )
    # get the SMILES string of reactants and products from the args and then replace the symbols
    reactants0 = request.args.get("reactants", 0, type=str)
    products0 = request.args.get("products", 0, type=str)
    if not reactants0 and products0:
        return jsonify({"error": "Missing data!"})

    reactants_smiles_list, products_smiles_list = get_reactants_and_products_list(
        reactants0, products0
    )

    reactant_data = {
        "molecular_weight_list": [],
        "name_list": [],
        "hazard_list": [],
        "density_list": [],
        "primary_key_list": [],
    }
    product_data = {
        "molecular_weight_list": [],
        "name_list": [],
        "hazard_list": [],
        "density_list": [],
        "primary_key_list": [],
        "table_numbers": [],
    }

    # Find reactants in database then add data to the dictionary
    for idx, reactant_smiles in enumerate(reactants_smiles_list):
        novel_compound = False  # false but change later if true
        mol = Chem.MolFromSmiles(reactant_smiles)
        if mol is None:
            return jsonify({"error": f"Cannot process Reactant {idx + 1} structure"})
        inchi = Chem.MolToInchi(mol)
        reactant = services.compound.get_compound_from_inchi(inchi)

        # if no match, then check the workbook collection of novel compounds
        if reactant is None:
            if demo == "demo":  # if in demo mode don't search novel compounds
                return jsonify({"reactionTable": "demo", "novelCompound": ""})

<<<<<<< HEAD
    # Reactants, reagents, and product
    reactants0 = request.args.get(
        "reactants", 0, type=str
    )  # gets the SMILES string of reactants
    products0 = request.args.get(
        "products", 0, type=str
    )  # gets the SMILES string of products
    reactant_mol_weights = []  # the list of reactant molar weights
    reactant_hazards = []  # the list of reactant hazard codes
    reactant_densities = []
    reactant_primary_keys = []
    reactant_table_numbers = []  # the list of reactant numbers in the reaction table
    reagent_table_numbers = []
    product_mol_weights = []  # the list of product molar weights
    product_hazards = []  # the list of product hazards
    product_primary_keys = []
    product_table_numbers = []  # the list of product numbers in the reaction table
    reactant_rdmols = []
    product_rdmols = []

    if reactants0 and products0:  # if reactants and products are received,
        # Reactants
        reactants = reactants0.split(
            ","
        )  # then the SMILES string is split into separate reactants
        i = 0  # index of the reactant list and their counter
        for reactant_smiles in reactants:  # goes through the reactant list
            # replaces 'minus/plus/sharp' with the desired symbol
            reactant_smiles = smiles_symbols(reactant_smiles)
            novel_compound = False  # false but change later if true
            # finds the first compound with a matching inchi
            mol = Chem.MolFromSmiles(reactant_smiles)  # convert smiles to mol
            reactant_rdmols.append(mol)
            try:
                reactant_inchi = Chem.MolToInchi(mol)  # convert mol to inchi
            except Exception:
                return jsonify({"error": f"Cannot process Reactant {i+1} structure"})
=======
>>>>>>> 0cdf3c04
            reactant = (
                services.novel_compound.get_novel_compound_from_inchi_and_workbook(
                    inchi, workbook
                )
            )
            novel_compound = True

            # if no match is found we inform the user the compound is not in the database
            if reactant is None:
                reactant_name = iupac_convert(reactant_smiles)
                # generate molweight
                reactant_mol_wt = round(mol_weight_generate(reactant_smiles), 2)
                novel_reactant_html = render_template(
                    "_novel_compound.html",
                    component="Reactant",
                    name=reactant_name,
                    number=idx + 1,
                    mw=reactant_mol_wt,
                    smiles=reactant_smiles,
                )
<<<<<<< HEAD
                novel_compound = True
                if (
                    reactant is None
                ):  # if no match is found we inform the user the compound is not in the database
                    # generate name
                    reactant_name = iupac_convert(reactant_smiles)
                    # generate molweight
                    reactant_mol_wt = round(mol_weight_generate(reactant_smiles), 2)
                    novel_reactant_html = render_template(
                        "_novel_compound.html",
                        component="Reactant",
                        name=reactant_name,
                        number=i + 1,
                        mw=reactant_mol_wt,
                        smiles=reactant_smiles,
                    )
                    return jsonify(
                        {"reactionTable": novel_reactant_html, "novelCompound": True}
                    )
            reactant_mol_weight = reactant.molec_weight  # the reactant mol weight
            if reactant_mol_weight != "":  # checks if it is not empty
                reactant_mol_weight = float(reactant_mol_weight)  # converts it to float
            else:
                reactant_mol_weight = 0  # if it is empty, the zero value is assigned
            reactant_mol_weights.append(
                reactant_mol_weight
            )  # appends the reactant molar weight to their list

            reactant_name = reactant.name  # the reactant name
            if reactant_name == "":  # if the reactants name is empty,
                reactant_name = "Not found"  # then "Not found" is assigned
            reactants[i] = reactant_name  # otherwise, it's added to the reactant list

            reactant_hazard = reactant.hphrase
            if (
                reactant_hazard == "No hazard codes found"
            ):  # if the reactants name is empty,
                reactant_hazard = "Unknown"  # then "Not found" is assigned
            reactant_hazards.append(reactant_hazard)

            reactant_density = reactant.density
            if reactant_density == "":  # if the reactant density value is empty
                reactant_density = "-"
            reactant_densities.append(reactant_density)

            if novel_compound:
                # novel compound saved as name_book_composite to differentiate
                reactant_name = reactant.name
                reactant_wb = reactant.workbook
                reactant_pk = (reactant_name, reactant_wb)
            else:
                reactant_pk = reactant.id
            reactant_primary_keys.append(reactant_pk)

            i += 1  # increments the index and counter
        number_of_reactants = i

        # Products
        products = products0.split(
            ","
        )  # splits the SMILEs string into separate products
        k = 0  # index of the product list and their counter
        for product_smiles in products:  # goes through the product list
            novel_compound = False
            # replaces 'minus/plus/sharp' with the desired symbol
            product_smiles = smiles_symbols(product_smiles)
            mol = Chem.MolFromSmiles(product_smiles)  # convert smiles to mol
            product_rdmols.append(mol)
            try:
                product_inchi = Chem.MolToInchi(mol)  # convert mol to inchi
            except Exception:
                return jsonify({"error": f"Cannot process Product {k + 1} structure"})
=======
                return jsonify(
                    {"reactionTable": novel_reactant_html, "novelCompound": True}
                )

        # now we have the compound/novel_compound object, we can get all the data and add to reactant_data dict
        get_compound_data(reactant_data, reactant, novel_compound)
    number_of_reactants = len(reactant_data["name_list"])

    # Find products in database then add data to the dictionary
    for idx, product_smiles in enumerate(products_smiles_list):
        novel_compound = False  # false but change later if true
        mol = Chem.MolFromSmiles(product_smiles)
        if mol is None:
            return jsonify({"error": f"Cannot process product {idx + 1} structure"})
        inchi = Chem.MolToInchi(mol)
        product = services.compound.get_compound_from_inchi(inchi)

        # if no match, then check the workbook collection of novel compounds
        if product is None:
            if demo == "demo":  # if in demo mode don't search novel compounds
                return jsonify({"reactionTable": "demo", "novelCompound": ""})

>>>>>>> 0cdf3c04
            product = (
                services.novel_compound.get_novel_compound_from_inchi_and_workbook(
                    inchi, workbook
                )
            )
            novel_compound = True

            # if no match is found we inform the user the compound is not in the database
            if product is None:
                product_name = iupac_convert(product_smiles)
                # generate molweight
                product_mol_wt = round(mol_weight_generate(product_smiles), 2)
                novel_product_html = render_template(
                    "_novel_compound.html",
                    component="product",
                    name=product_name,
                    number=idx + 1,
                    mw=product_mol_wt,
                    smiles=product_smiles,
                )
                return jsonify(
                    {"reactionTable": novel_product_html, "novelCompound": True}
                )
<<<<<<< HEAD
            ]
        r_class, r_classes = classify_reaction(reactant_rdmols, product_rdmols)
        # Now it renders the reaction table template
        reaction_table = render_template(
            "_reaction_table.html",
            reactants=reactants,
            reactant_mol_weights=reactant_mol_weights,
            reactant_densities=reactant_densities,
            reactant_hazards=reactant_hazards,
            reactant_primary_keys=reactant_primary_keys,
            number_of_reactants=number_of_reactants,
            number_of_products=number_of_products,
            identifiers=identifiers,
            reactant_table_numbers=reactant_table_numbers,
            products=products,
            product_mol_weights=product_mol_weights,
            product_hazards=product_hazards,
            product_primary_keys=product_primary_keys,
            product_table_numbers=product_table_numbers,
            reagent_table_numbers=reagent_table_numbers,
            reaction_table_data=json.dumps(reaction_table_data),
            summary_table_data=json.dumps(summary_table_data),
            sol_rows=sol_rows,
            reaction=reaction,
            reaction_class=r_class,
            reaction_classes=r_classes,
        )
        return jsonify({"reactionTable": reaction_table})
=======
>>>>>>> 0cdf3c04

        # now we have the compound/novel_compound object, we can get all the data and add to product_data dict
        get_compound_data(product_data, product, novel_compound)
        product_data["table_numbers"].append(number_of_reactants + idx)
    number_of_products = len(product_data["name_list"])

    # Reagents - There are too many for a unselected dropdown. Could do recently used within workbook
    # identifiers = reagent_name + reagent_cas
    identifiers = []

    # Solvents - keep solvents that are not novel compounds or are novel compounds within the current workbook
    if demo == "demo":
        sol_rows = services.solvent.get_default_list()
    else:
        sol_rows = services.solvent.get_workbook_list(workbook)

    # Now it renders the reaction table template
    reaction_table = render_template(
        "_reaction_table.html",
        reactants=reactant_data["name_list"],
        reactant_mol_weights=reactant_data["molecular_weight_list"],
        reactant_densities=reactant_data["density_list"],
        reactant_hazards=reactant_data["hazard_list"],
        reactant_primary_keys=reactant_data["primary_key_list"],
        number_of_reactants=number_of_reactants,
        number_of_products=number_of_products,
        identifiers=identifiers,
        reactant_table_numbers=[],
        products=product_data["name_list"],
        product_mol_weights=product_data["molecular_weight_list"],
        product_hazards=product_data["hazard_list"],
        product_primary_keys=product_data["primary_key_list"],
        product_table_numbers=product_data["table_numbers"],
        reagent_table_numbers=[],
        reaction_table_data="",
        summary_table_data="",
        sol_rows=sol_rows,
        reaction=reaction,
    )
    return jsonify({"reactionTable": reaction_table})


def get_reactants_and_products_list(
    reactants: str, products: str
) -> Tuple[List[str], List[str]]:
    """
    Process reactants and products strings to obtain lists of reactant and product SMILES.
    Converts words into SMILES symbols and identifies the format as either CXSMILES or SMILES.
    If ions are present, it processes the ionic SMILES accordingly.

    Args:
        reactants (str): A string representing the reactants in the reaction.
        products (str): A string representing the products in the reaction.

    Returns:
        Tuple[List[str], List[str]]: A tuple containing lists of reactant and product SMILES.

    """
    reactants_smiles = smiles_symbols(reactants)
    products_smiles = smiles_symbols(products)

    # form the reaction_smiles. Just from reactands and products to exclude reagents/other data
    reaction_smiles = (reactants_smiles + ">>" + products_smiles).replace(",", ".")

    # we get the smiles straight from the sketcher to see if we have CXSmiles
    sketcher_smiles = smiles_symbols(request.args.get("reactionSmiles"))

    # [OH-].[Na+]>>[Cl-].[Cl-].[Zn++] |f:0.1,2.3.4|
    if "|" in sketcher_smiles:
        reaction_smiles += re.search(r" \|[^\|]*\|$", sketcher_smiles).group()
        (
            reactants_smiles_list,
            products_smiles_list,
        ) = services.ions.reactants_and_products_from_ionic_cx_smiles(reaction_smiles)
    elif "+" in reaction_smiles or "-" in reaction_smiles:
        (
            reactants_smiles_list,
            products_smiles_list,
        ) = services.ions.reactants_and_products_from_ionic_smiles(reaction_smiles)
        # reactions with no ions - make rxn object directly from string
    else:
        reactants_smiles_list, products_smiles_list = reactants_smiles.split(
            ","
        ), products_smiles.split(",")
    return reactants_smiles_list, products_smiles_list


def get_compound_data(
    compound_data: Dict,
    compound: Union[models.Compound, models.NovelCompound],
    novel_compound: bool,
):
    """
    Update compound data dictionary with information from the given compound object.

    Args:
        compound_data (Dict): A dictionary containing lists to store compound data.
        compound (Union[models.Compound, models.NovelCompound]): The compound or novel compound object.
        novel_compound (bool): A boolean flag indicating whether the compound is a novel compound.
    """

    # now we have the compound/novel_compound object, we can get all the data
    molecular_weight = (
        float(compound.molec_weight) if compound.molec_weight != "" else 0
    )
    compound_data["molecular_weight_list"].append(molecular_weight)

    compound_name = compound.name if compound.name != "" else "Not found"
    compound_data["name_list"].append(compound_name)

    compound_hazard = (
        compound.hphrase if compound.hphrase != "No hazard codes found" else "Unknown"
    )
    compound_data["hazard_list"].append(compound_hazard)

    compound_density = compound.density if compound.density != "" else "-"
    compound_data["density_list"].append(compound_density)

    if novel_compound:
        compound_data["primary_key_list"].append((compound.name, compound.workbook))
    else:
        compound_data["primary_key_list"].append(compound.id)


@reaction_table_bp.route("/_save_reaction_note", methods=["POST"])
@login_required
def save_reaction_note():
    """Saves an reaction_note to the reaction object"""
    workgroup_name = request.form["workgroup"]
    workbook_name = request.form["workbook"]
    workbook_object = services.workbook.get_workbook_from_group_book_name_combination(
        workgroup_name, workbook_name
    )
    reaction_id = request.form["reactionID"]
    reaction = services.reaction.get_from_reaction_id_and_workbook_id(
        reaction_id, workbook_object.id
    )
    reaction_note_text = request.form["reactionNoteText"]
    author = services.person.from_current_user_email()
    new_addendum = services.reaction.add_addendum(reaction, reaction_note_text, author)
    schema = ReactionNoteSchema()
    return jsonify({"reaction_note": schema.dump(new_addendum)})


def iupac_convert(ids):
    print("Running CIR")
    try:
        url = (
            "http://cactus.nci.nih.gov/chemical/structure/" + quote(ids) + "/iupac_name"
        )  # https://opsin.ch.cam.ac.uk/opsin/cyclopropane.png
        ans = urlopen(url, [5]).read().decode("utf8")
        return ans
    except Exception:
        print("failed CIR")
    print("trying STOUT")
    try:
        ans = translate_forward(ids)
        return ans
    except Exception:
        print("STOUT failed")
    return ""


def mol_weight_generate(smiles: str) -> float:
    """
    Uses RDKit to calculate the molecular weight for a compound from its SMILES string

    Args:
        smiles - the SMILES of the compound of interest

    Returns:
        The molecular weight of the compound.
    """
    # MolWt accounts for the average across isotopes but ExactMolWt only takes the most abundant isotope.
    return Chem.Descriptors.MolWt(Chem.MolFromSmiles(smiles))<|MERGE_RESOLUTION|>--- conflicted
+++ resolved
@@ -12,21 +12,13 @@
 from flask import current_app, jsonify, render_template, request
 from flask_login import login_required
 from rdkit import Chem
+from rdkit.Chem import Descriptors
 from sources import models, services
 from sources.auxiliary import abort_if_user_not_in_workbook, smiles_symbols
 from sources.dto import ReactionNoteSchema
 
-<<<<<<< HEAD
-# render_template renders html templates
-# request parses incoming request data and gives access to it
-# jsonify is used to send a JSON response to the browser
-from sources.extensions import db  # imports the module with auxiliary functions
-
-from . import reaction_table_bp  # imports the blueprint of the reaction table route
+from . import reaction_table_bp
 from .reaction_classification import classify_reaction
-=======
-from . import reaction_table_bp
->>>>>>> 0cdf3c04
 
 if not current_app.config["DEBUG"]:
     try:
@@ -74,6 +66,7 @@
         "hazard_list": [],
         "density_list": [],
         "primary_key_list": [],
+        "rdmols": []
     }
     product_data = {
         "molecular_weight_list": [],
@@ -82,12 +75,14 @@
         "density_list": [],
         "primary_key_list": [],
         "table_numbers": [],
+        "rdmols": []
     }
 
     # Find reactants in database then add data to the dictionary
     for idx, reactant_smiles in enumerate(reactants_smiles_list):
         novel_compound = False  # false but change later if true
         mol = Chem.MolFromSmiles(reactant_smiles)
+        reactant_data["rdmols"] = mol
         if mol is None:
             return jsonify({"error": f"Cannot process Reactant {idx + 1} structure"})
         inchi = Chem.MolToInchi(mol)
@@ -98,46 +93,6 @@
             if demo == "demo":  # if in demo mode don't search novel compounds
                 return jsonify({"reactionTable": "demo", "novelCompound": ""})
 
-<<<<<<< HEAD
-    # Reactants, reagents, and product
-    reactants0 = request.args.get(
-        "reactants", 0, type=str
-    )  # gets the SMILES string of reactants
-    products0 = request.args.get(
-        "products", 0, type=str
-    )  # gets the SMILES string of products
-    reactant_mol_weights = []  # the list of reactant molar weights
-    reactant_hazards = []  # the list of reactant hazard codes
-    reactant_densities = []
-    reactant_primary_keys = []
-    reactant_table_numbers = []  # the list of reactant numbers in the reaction table
-    reagent_table_numbers = []
-    product_mol_weights = []  # the list of product molar weights
-    product_hazards = []  # the list of product hazards
-    product_primary_keys = []
-    product_table_numbers = []  # the list of product numbers in the reaction table
-    reactant_rdmols = []
-    product_rdmols = []
-
-    if reactants0 and products0:  # if reactants and products are received,
-        # Reactants
-        reactants = reactants0.split(
-            ","
-        )  # then the SMILES string is split into separate reactants
-        i = 0  # index of the reactant list and their counter
-        for reactant_smiles in reactants:  # goes through the reactant list
-            # replaces 'minus/plus/sharp' with the desired symbol
-            reactant_smiles = smiles_symbols(reactant_smiles)
-            novel_compound = False  # false but change later if true
-            # finds the first compound with a matching inchi
-            mol = Chem.MolFromSmiles(reactant_smiles)  # convert smiles to mol
-            reactant_rdmols.append(mol)
-            try:
-                reactant_inchi = Chem.MolToInchi(mol)  # convert mol to inchi
-            except Exception:
-                return jsonify({"error": f"Cannot process Reactant {i+1} structure"})
-=======
->>>>>>> 0cdf3c04
             reactant = (
                 services.novel_compound.get_novel_compound_from_inchi_and_workbook(
                     inchi, workbook
@@ -158,80 +113,6 @@
                     mw=reactant_mol_wt,
                     smiles=reactant_smiles,
                 )
-<<<<<<< HEAD
-                novel_compound = True
-                if (
-                    reactant is None
-                ):  # if no match is found we inform the user the compound is not in the database
-                    # generate name
-                    reactant_name = iupac_convert(reactant_smiles)
-                    # generate molweight
-                    reactant_mol_wt = round(mol_weight_generate(reactant_smiles), 2)
-                    novel_reactant_html = render_template(
-                        "_novel_compound.html",
-                        component="Reactant",
-                        name=reactant_name,
-                        number=i + 1,
-                        mw=reactant_mol_wt,
-                        smiles=reactant_smiles,
-                    )
-                    return jsonify(
-                        {"reactionTable": novel_reactant_html, "novelCompound": True}
-                    )
-            reactant_mol_weight = reactant.molec_weight  # the reactant mol weight
-            if reactant_mol_weight != "":  # checks if it is not empty
-                reactant_mol_weight = float(reactant_mol_weight)  # converts it to float
-            else:
-                reactant_mol_weight = 0  # if it is empty, the zero value is assigned
-            reactant_mol_weights.append(
-                reactant_mol_weight
-            )  # appends the reactant molar weight to their list
-
-            reactant_name = reactant.name  # the reactant name
-            if reactant_name == "":  # if the reactants name is empty,
-                reactant_name = "Not found"  # then "Not found" is assigned
-            reactants[i] = reactant_name  # otherwise, it's added to the reactant list
-
-            reactant_hazard = reactant.hphrase
-            if (
-                reactant_hazard == "No hazard codes found"
-            ):  # if the reactants name is empty,
-                reactant_hazard = "Unknown"  # then "Not found" is assigned
-            reactant_hazards.append(reactant_hazard)
-
-            reactant_density = reactant.density
-            if reactant_density == "":  # if the reactant density value is empty
-                reactant_density = "-"
-            reactant_densities.append(reactant_density)
-
-            if novel_compound:
-                # novel compound saved as name_book_composite to differentiate
-                reactant_name = reactant.name
-                reactant_wb = reactant.workbook
-                reactant_pk = (reactant_name, reactant_wb)
-            else:
-                reactant_pk = reactant.id
-            reactant_primary_keys.append(reactant_pk)
-
-            i += 1  # increments the index and counter
-        number_of_reactants = i
-
-        # Products
-        products = products0.split(
-            ","
-        )  # splits the SMILEs string into separate products
-        k = 0  # index of the product list and their counter
-        for product_smiles in products:  # goes through the product list
-            novel_compound = False
-            # replaces 'minus/plus/sharp' with the desired symbol
-            product_smiles = smiles_symbols(product_smiles)
-            mol = Chem.MolFromSmiles(product_smiles)  # convert smiles to mol
-            product_rdmols.append(mol)
-            try:
-                product_inchi = Chem.MolToInchi(mol)  # convert mol to inchi
-            except Exception:
-                return jsonify({"error": f"Cannot process Product {k + 1} structure"})
-=======
                 return jsonify(
                     {"reactionTable": novel_reactant_html, "novelCompound": True}
                 )
@@ -244,6 +125,7 @@
     for idx, product_smiles in enumerate(products_smiles_list):
         novel_compound = False  # false but change later if true
         mol = Chem.MolFromSmiles(product_smiles)
+        product_data["rdmols"] = mol
         if mol is None:
             return jsonify({"error": f"Cannot process product {idx + 1} structure"})
         inchi = Chem.MolToInchi(mol)
@@ -254,7 +136,6 @@
             if demo == "demo":  # if in demo mode don't search novel compounds
                 return jsonify({"reactionTable": "demo", "novelCompound": ""})
 
->>>>>>> 0cdf3c04
             product = (
                 services.novel_compound.get_novel_compound_from_inchi_and_workbook(
                     inchi, workbook
@@ -278,37 +159,6 @@
                 return jsonify(
                     {"reactionTable": novel_product_html, "novelCompound": True}
                 )
-<<<<<<< HEAD
-            ]
-        r_class, r_classes = classify_reaction(reactant_rdmols, product_rdmols)
-        # Now it renders the reaction table template
-        reaction_table = render_template(
-            "_reaction_table.html",
-            reactants=reactants,
-            reactant_mol_weights=reactant_mol_weights,
-            reactant_densities=reactant_densities,
-            reactant_hazards=reactant_hazards,
-            reactant_primary_keys=reactant_primary_keys,
-            number_of_reactants=number_of_reactants,
-            number_of_products=number_of_products,
-            identifiers=identifiers,
-            reactant_table_numbers=reactant_table_numbers,
-            products=products,
-            product_mol_weights=product_mol_weights,
-            product_hazards=product_hazards,
-            product_primary_keys=product_primary_keys,
-            product_table_numbers=product_table_numbers,
-            reagent_table_numbers=reagent_table_numbers,
-            reaction_table_data=json.dumps(reaction_table_data),
-            summary_table_data=json.dumps(summary_table_data),
-            sol_rows=sol_rows,
-            reaction=reaction,
-            reaction_class=r_class,
-            reaction_classes=r_classes,
-        )
-        return jsonify({"reactionTable": reaction_table})
-=======
->>>>>>> 0cdf3c04
 
         # now we have the compound/novel_compound object, we can get all the data and add to product_data dict
         get_compound_data(product_data, product, novel_compound)
@@ -324,6 +174,8 @@
         sol_rows = services.solvent.get_default_list()
     else:
         sol_rows = services.solvent.get_workbook_list(workbook)
+
+    r_class, r_classes = classify_reaction(reactant_data["rdmols"], product_data["rdmols"])
 
     # Now it renders the reaction table template
     reaction_table = render_template(
@@ -347,6 +199,8 @@
         summary_table_data="",
         sol_rows=sol_rows,
         reaction=reaction,
+        reaction_class=r_class,
+        reaction_classes=r_classes,
     )
     return jsonify({"reactionTable": reaction_table})
 
@@ -483,4 +337,4 @@
         The molecular weight of the compound.
     """
     # MolWt accounts for the average across isotopes but ExactMolWt only takes the most abundant isotope.
-    return Chem.Descriptors.MolWt(Chem.MolFromSmiles(smiles))+    return Descriptors.MolWt(Chem.MolFromSmiles(smiles))