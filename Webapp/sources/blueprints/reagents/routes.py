--- conflicted
+++ resolved
@@ -58,11 +58,7 @@
         )
     if found_reagent is not None:
         if workbook and not novel_compound:
-<<<<<<< HEAD
-            services.workbook.add_recent_compound(workbook, found_reagent)
-=======
             services.workbook.add_compound_to_recent_list(workbook, found_reagent)
->>>>>>> 6e8d5faa
         reagent_name = found_reagent.name  # assign reagent to name
         # then its hazard phrase, density, molar weight,
         # and concentration are selected from the reagent
