--- conflicted
+++ resolved
@@ -27,7 +27,11 @@
     # get the search type - only exact_structure currently.
     search_type = request.form["searchType"]
     if search_type == "exact_structure":
-        return search.exact_structure_search()
+        mol = request.form["mol"]
+        if "SRU" in mol:  # polymer found
+            return search.exact_polymer_structure_search()
+        else:
+            return search.exact_structure_search()
 
 
 class SearchHandler:
@@ -38,7 +42,7 @@
         self.reactions = []
         self.matches = []
         self.search_results = ""
-        self.schemes = []
+        self.images = []
         self.get_search_workgroups()
         self.get_search_workbooks()
         self.get_reactions()
@@ -87,7 +91,9 @@
         smiles = request.form["smiles"]
         target_inchi = services.all_compounds.smiles_to_inchi(smiles)
         if not target_inchi:
-            return jsonify({"status": "fail", "message": f"Invalid structure, please try again!"})
+            return jsonify(
+                {"status": "fail", "message": "Invalid structure, please try again!"}
+            )
         # iterate through reactant, reagent, and product for each reaction and check for a match
         for reaction in self.reactions:
             self.exact_structure_match_loop(reaction, target_inchi)
@@ -99,7 +105,7 @@
                     "status": "success",
                     "message": f"{len(self.matches)} results found",
                     "search_results": self.search_results,
-                    "schemes": self.schemes,
+                    "images": self.images,
                 }
             )
         else:
@@ -129,8 +135,6 @@
                             self.matches.append(reaction)
                             return
 
-<<<<<<< HEAD
-=======
     def exact_polymer_structure_search(self) -> Response:  # different func if polymer
         """Performs an exact structure search on the reaction list"""
         # get search smiles and convert to inchi
@@ -195,11 +199,10 @@
                             self.matches.append(reaction)
                             return
 
->>>>>>> 393d7fc3
     def render_results_template(self) -> None:
         """Makes the results list"""
         reactions = services.reaction.to_dict(self.matches)
-        self.schemes = services.reaction.make_scheme_list(self.matches, "small")
+        self.images = services.reaction.make_reaction_image_list(self.matches)
         self.search_results = render_template(
             "_saved_reactions.html", reactions=reactions, sort_crit="AZ"
         )
