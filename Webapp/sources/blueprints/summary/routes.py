--- conflicted
+++ resolved
@@ -176,12 +176,9 @@
             risk_rating=risk_data["risk_rating"],
             risk_color=risk_data["risk_colour"],
             number_of_solvents=solvent_data["number_of_solvents"],
-<<<<<<< HEAD
+            polymer_indices=polymer_indices,
             approval_request=approval_request,
             review=review,
-=======
-            polymer_indices=polymer_indices,
->>>>>>> d527a749
         )
         return jsonify({"summary": summary_table})
     else:
