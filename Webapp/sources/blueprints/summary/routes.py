"""
This module receives data from the reaction table
via POST request and renders the summary template
"""

from flask import Response, abort, jsonify, render_template, request
from flask_login import login_required
from sources import auxiliary, services

from . import summary_bp


@summary_bp.route("/_summary", methods=["POST"])
def summary() -> Response:
<<<<<<< HEAD
    # must be logged in
    """This function receives the reaction information from browser, calculates
    green metrics, gives hazard information, and renders the summary"""
    reaction = None
=======
    """
    This function receives the reaction data, and renders the summary page including calculating green metrics,
    making a COSHH assessment and generating a summary table with reactants, reagents, solvents and products.

    Returns:
        flask.Response: returns the summary table as a json object
    """
>>>>>>> 3faf2e77
    if not (
        str(request.form["demo"]) == "demo" or str(request.form["tutorial"]) == "yes"
    ):
        # check user permission
        workgroup_name = str(request.form["workgroup"])
        workbook_name = str(request.form["workbook"])
        if not auxiliary.security_member_workgroup_workbook(
            workgroup_name, workbook_name
        ):
            abort(401)

        reaction = services.reaction.get_current_from_request()
        # also handle if reactants/reagents/solvents/products have changed since reload

        polymer_mode = request.form["polymerMode"]
        # change summary table in polymer mode
        if polymer_mode.lower() == "true":
            summary_table_html = "_polymer_summary_table.html"
        else:
            summary_table_html = "_summary_table.html"
    else:
        summary_table_html = "_summary_table.html"

    unit_data = services.summary.get_unit_data(request.form)
    reactant_data = services.summary.get_reactant_data(request.form)
    reagent_data = services.summary.get_reagent_data(request.form)
    solvent_data = services.summary.get_solvent_data(request.form)
    product_data = services.summary.get_product_data(request.form)

    # check all the requirement information has been typed into the reaction table
    check_results = services.summary.check_required_data_is_present(
        reactant_data, reagent_data, solvent_data, product_data
    )
    # if the check fails we return a message to inform the user they are missing data
    if check_results != "checks successful":
        return jsonify({"summary": check_results})

    sustainability_data = services.sustainability.SustainabilityMetrics(
        reactant_data, reagent_data, solvent_data, product_data
    ).get_sustainability_metrics()

    risk_data = services.summary.get_risk_data(
        reactant_data, reagent_data, solvent_data, product_data
    )
    toxicity_types = []
    # if product mass and reactant mass sum are calculated, then it forms a summary table
    if product_data and reactant_data:
        # if there is no prior reaction e.g., demo
        # or if the summary table is being generated for the first time with these compounds then check for toxicities
        if (
            reaction is None
            or services.summary.check_if_updated(
                reaction, reactant_data, reagent_data, solvent_data, product_data
            )
            and reaction.complete != "complete"
        ):
            # check if compounds have hazard codes indicating mutagen, carcinogen, or reproductive toxicity
            toxicity_types = risk_data["toxicity_types"]
            # update the reaction
            if reaction:
                services.summary.update_summary_keys(
                    reaction, reactant_data, reagent_data, solvent_data, product_data
                )

        summary_table = render_template(
            summary_table_html,
            toxicity_alerts=toxicity_types,
            amount_unit=unit_data["amount_unit"],
            volume_unit=unit_data["volume_unit"],
            mass_unit=unit_data["mass_unit"],
            solvent_volume_unit=unit_data["solvent_volume_unit"],
            product_mass_unit=unit_data["product_mass_unit"],
            reactants=reactant_data["reactants"],
            reactant_primary_keys=reactant_data["reactant_primary_keys_str"],
            reagent_primary_keys=reagent_data["reagent_primary_keys_str"],
            reagents=reagent_data["reagents"],
            reagent_table_numbers=reagent_data["reagent_table_numbers"],
            reagent_molecular_weights=reagent_data["reagent_molecular_weights"],
            reagent_densities=reagent_data["reagent_densities"],
            reagent_concentrations=reagent_data["reagent_concentrations"],
            reagent_equivalents=reagent_data["reagent_equivalents"],
            reagent_hazards=reagent_data["reagent_hazards"],
            reagent_amounts=reagent_data["reagent_amounts"],
            rounded_reagent_amounts=reagent_data["rounded_reagent_amounts"],
            reagent_volumes=reagent_data["reagent_volumes"],
            rounded_reagent_volumes=reagent_data["rounded_reagent_volumes"],
            reagent_masses=reagent_data["reagent_masses"],
            rounded_reagent_masses=reagent_data["rounded_reagent_masses"],
            solvents=solvent_data["solvents"],
            solvent_volumes=solvent_data["solvent_volumes"],
            solvent_table_numbers=solvent_data["solvent_table_numbers"],
            solvent_flags=sustainability_data["solvent_flags"],
            products=product_data["products"],
            product_table_numbers=product_data["product_table_numbers"],
            reactant_molecular_weights=reactant_data["reactant_molecular_weights"],
            reactant_densities=reactant_data["reactant_densities"],
            reactant_concentrations=reactant_data["reactant_concentrations"],
            reactant_equivalents=reactant_data["reactant_equivalents"],
            reactant_amounts=reactant_data["reactant_amounts"],
            rounded_reactant_amounts=reactant_data["rounded_reactant_amounts"],
            reactant_volumes=reactant_data["reactant_volumes"],
            rounded_reactant_volumes=reactant_data["rounded_reactant_volumes"],
            reactant_masses=reactant_data["reactant_masses"],
            rounded_reactant_masses=reactant_data["rounded_reactant_masses"],
            product_primary_keys=product_data["product_primary_keys_str"],
            main_product_table_number=product_data["main_product_table_number"],
            main_product_index=product_data["main_product_index"],
            product_molecular_weights=product_data["product_molecular_weights"],
            product_masses=product_data["product_masses"],
            rounded_product_masses=product_data["rounded_product_masses"],
            ae=sustainability_data["ae"],
            ae_flag=sustainability_data["ae_flag"],
            element_sustainability=sustainability_data["element_sustainability"],
            element_sustainability_flag=sustainability_data[
                "element_sustainability_flag"
            ],
            reactant_hazard_sentences=reactant_data["reactant_hazard_sentences"],
            reactant_hazard_ratings=reactant_data["reactant_hazard_ratings"],
            reactant_hazard_colors=reactant_data["reactant_hazard_colours"],
            reactant_risk_colors=reactant_data["reactant_risk_colours"],
            reactant_exposure_potentials=reactant_data["reactant_exposure_potentials"],
            reactant_risk_ratings=reactant_data["reactant_risk_ratings"],
            reagent_hazard_sentences=reagent_data["reagent_hazard_sentences"],
            reagent_hazard_ratings=reagent_data["reagent_hazard_ratings"],
            reagent_hazard_colors=reagent_data["reagent_hazard_colours"],
            reagent_risk_colors=reagent_data["reagent_risk_colours"],
            reagent_exposure_potentials=reagent_data["reagent_exposure_potentials"],
            reagent_risk_ratings=reagent_data["reagent_risk_ratings"],
            solvent_primary_keys=solvent_data["solvent_primary_keys_str"],
            solvent_hazard_sentences=solvent_data["solvent_hazard_sentences"],
            solvent_hazard_ratings=solvent_data["solvent_hazard_ratings"],
            solvent_exposure_potentials=solvent_data["solvent_exposure_potentials"],
            solvent_risk_ratings=solvent_data["solvent_risk_ratings"],
            solvent_hazard_colors=solvent_data["solvent_hazard_colours"],
            solvent_risk_colors=solvent_data["solvent_risk_colours"],
            product_hazard_sentences=product_data["product_hazard_sentences"],
            product_hazard_ratings=product_data["product_hazard_ratings"],
            product_exposure_potentials=product_data["product_exposure_potentials"],
            product_risk_ratings=product_data["product_risk_ratings"],
            product_hazard_colors=product_data["product_hazard_colours"],
            product_risk_colors=product_data["product_risk_colours"],
            risk_rating=risk_data["risk_rating"],
            risk_color=risk_data["risk_colour"],
            number_of_solvents=solvent_data["number_of_solvents"],
        )
        return jsonify({"summary": summary_table})
    else:
        pass
    return jsonify(
        {"summary": "Ensure you have entered all the necessary information!"}
    )  # otherwise it shows this message


@summary_bp.route("/element_sustainability", methods=["POST", "GET"])
def element_sustainability() -> Response:
    """
    Renders the element sustainability page with the periodic table and remaining years supply for each element.

    Returns:
        flask.Response: renders the element sustainability template
    """
    return render_template("element_sustainability.html")


@summary_bp.route("/pdf", methods=["POST", "GET"])
@login_required
@summary_bp.doc(security="sessionAuth")
def pdf():
    """
    Saves the autogenerated PDF for a reaction, overwriting the old one if present.

    Returns:
        204: No content successful
    """
    services.auth.reaction_files(permission_level="edit")
    new_upload = services.file_attachments.UploadExperimentDataFiles(
        request, autogenerated_file=True
    )
    new_upload.validate_files()
    new_upload.remove_duplicate_autogenerated_summaries()
    new_upload.remove_duplicate_autogenerated_summaries()
    new_upload.save_validated_files()
    return "", 204


@summary_bp.route("/get_file_attachment_list", methods=["POST"])
@login_required
@summary_bp.doc(security="sessionAuth")
def get_file_attachment_list():
    """
    Gets a list of file attachments for the current reaction identified from the request data

    Returns:
        flask.Response: returns the list of file attachments as a json object
    """
    services.auth.reaction_files(permission_level="view")
    reaction = services.reaction.get_current_from_request()
    file_attachments = sorted(
        reaction.file_attachments, key=lambda x: not x.autogenerated
    )
    file_attachments_dict_list = [
        {"name": x.display_name, "uuid": x.uuid, "autogenerated": x.autogenerated}
        for x in file_attachments
    ]
    return jsonify({"file_attachments": file_attachments_dict_list})<|MERGE_RESOLUTION|>--- conflicted
+++ resolved
@@ -12,12 +12,6 @@
 
 @summary_bp.route("/_summary", methods=["POST"])
 def summary() -> Response:
-<<<<<<< HEAD
-    # must be logged in
-    """This function receives the reaction information from browser, calculates
-    green metrics, gives hazard information, and renders the summary"""
-    reaction = None
-=======
     """
     This function receives the reaction data, and renders the summary page including calculating green metrics,
     making a COSHH assessment and generating a summary table with reactants, reagents, solvents and products.
@@ -25,7 +19,6 @@
     Returns:
         flask.Response: returns the summary table as a json object
     """
->>>>>>> 3faf2e77
     if not (
         str(request.form["demo"]) == "demo" or str(request.form["tutorial"]) == "yes"
     ):
