"""
This module contains user authentication functions:
login, logout, and register
"""
# imports the objects of the login and registration forms
from flask import Response, flash, redirect, render_template, request, session, url_for

# url_parse parses the URL if it is relative or
# absolute to avoid redirection to a malicious site
from flask_login import current_user, login_user, logout_user
from sources import auxiliary  # imports the user database object
from sources import models

# login_user registers the user as logged in and sets the current_user variable for that user
# logout_user offers users the option to log out of the application
# current_user is a proxy for the current user
from sources.extensions import db
from sqlalchemy import func

# render_template renders html templates
# redirect instructs the client web browser to automatically
# navigate to a different page, given as an argument
# url_for generates URLs using its internal mapping of URLs to view functions
# flash stores a message for the user to show it when called from the templates
# request parses incoming request data and gives access to it

from werkzeug.urls import url_parse
from datetime import datetime
import pytz
from . import auth_bp  # imports the blueprint of the
from .forms import LoginForm, RegistrationForm
from .utils import login_not_allowed


# Login page
@auth_bp.route("/login", methods=["GET", "POST"])
@login_not_allowed
def login() -> Response:  # the login view function
    # anyone may view
    form = LoginForm()  # instantiates an object of LoginForm
    if form.validate_on_submit():
        """The form.validate_on_submit returns True when the browser sends the POST
        request as a result of the user pressing the submit button and if all the fields
        passes validation. It returns False when the browser sends the GET request to
        receive the web page with the form or if at least one field fails validation."""
        user = (
            db.session.query(models.User)
            .filter(func.lower(models.User.username) == form.username.data.lower())
            .first()
        )
        """The select function will search through all of the User entities in the
        database and will return a query that only includes the objects that have
        a matching username. Since there is only one or zero results, the query is
        completed by calling first(), which will return the user object if it exists,
        or None if it does not."""
        if user is None or not user.check_password(form.password.data):
            """If it got a match for the username that was provided, it can next check
            if the password came with the form is valid. This is done by invoking the
            check_password() method defined in models.py. This will take the password
            hash stored with the user and determine if the password entered in the
            form matches the hash or not. In either of two possible error conditions -
            the invalid username or the incorrect password - the error message is
            flashed, and the user is redirected back to the login prompt to try again.
            """
            flash("Invalid username or password")
            return redirect(url_for("auth.login"))
        login_user(user, remember=form.remember_me.data)
        role = (
            db.session.query(models.Role)
            .join(models.User)
            .filter(models.User.email == current_user.email)
            .first()
        )
        session["role"] = role.name
<<<<<<< HEAD
        user.last_login_time = datetime.now(pytz.timezone('Europe/London')).replace(tzinfo=None)
        db.session.commit()

=======
>>>>>>> 9b7ec87b
        """If the username and password are both correct, then the login_user() function
        from Flask-Login is called. This function will register the user as logged in,
        which means that any future pages the user navigates to will have the current_user
        variable set to that user."""
        next_page = request.args.get("next")
        """The next query string argument is set to the original URL,
        so the application can use that to redirect back after login."""
        if not next_page or url_parse(next_page).netloc != "":
            """If the login URL does not have a next argument or the
            next argument is set to a full URL that includes a domain
            name, then the user is redirected to the index page."""
            next_page = url_for("main.index")
            """If the login URL includes a next argument that is set
            to a relative path (a URL without the domain portion),
            then the user is redirected to that URL."""
        return redirect(next_page)
    return render_template(
        "auth/login.html", title="Sign In", form=form
    )  # renders the login template


# Logout option redirecting to the login page
@auth_bp.route("/logout")
def logout() -> Response:  # the logout view function
    # anyone may view
    logout_user()
    return redirect(url_for("main.index"))


# Registration page


@auth_bp.route("/register", methods=["GET", "POST"])
@login_not_allowed
def register() -> Response:  # the view function that handles user registrations
    # anyone may view
    form = RegistrationForm()  # instantiates an object of RegistrationForm
    if form.validate_on_submit():
        """The form.validate_on_submit returns True when the browser sends the POST
        request as a result of the user pressing the submit button and if all the fields
        passes validation. It returns False when the browser sends the GET request to
        receive the web page with the form or if at least one field fails validation."""
        # Creates a person and user and commits to the database
        p = models.Person()
        fullname = auxiliary.sanitise_user_input(form.fullname.data)
        # Capitalize unique fields for consistency
        db.session.add(p)
        user = models.User(
            username=form.username.data,
            email=form.email.data,
            fullname=fullname,
            Person=p,
            password_hash=models.User.set_password(form.password.data),
        )
        db.session.add(user)
        db.session.commit()

        flash(
            "Congratulations, you are now a registered user!"
        )  # flashes the success message
        return redirect(url_for("auth.login"))  # redirects to the login page
    return render_template(
        "auth/register.html", title="Register", form=form
    )  # renders the registration template


@auth_bp.route("/privacy_notice")
def privacy_notice() -> Response:
    # anyone may view
    return render_template("privacy_notice.html")


@auth_bp.route("/hazard_disclaimer")
def hazard_disclaimer() -> Response:
    # anyone may view
    return render_template("hazards_disclaimer.html")<|MERGE_RESOLUTION|>--- conflicted
+++ resolved
@@ -72,12 +72,6 @@
             .first()
         )
         session["role"] = role.name
-<<<<<<< HEAD
-        user.last_login_time = datetime.now(pytz.timezone('Europe/London')).replace(tzinfo=None)
-        db.session.commit()
-
-=======
->>>>>>> 9b7ec87b
         """If the username and password are both correct, then the login_user() function
         from Flask-Login is called. This function will register the user as logged in,
         which means that any future pages the user navigates to will have the current_user
